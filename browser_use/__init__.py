--- conflicted
+++ resolved
@@ -15,17 +15,11 @@
 __all__ = [
 	'Agent',
 	'Browser',
-<<<<<<< HEAD
-=======
 	'BrowserConfig',
->>>>>>> 855c6cb1
 	'Controller',
 	'DomService',
 	'SystemPrompt',
 	'ActionResult',
-<<<<<<< HEAD
 	'ActionModel',
 	'AgentHistoryList',
-=======
->>>>>>> 855c6cb1
 ]