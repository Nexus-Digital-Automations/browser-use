# Browser-Use Local Deployment with Docker Compose

Complete Docker Compose configuration for browser-use local deployment with 100% local-only architecture, Chrome/Chromium support, and AIgent/Bytebot integration.

## 🚀 Quick Start

### Prerequisites

- Docker Engine 20.10+
- Docker Compose 2.0+
- 4GB+ RAM available
- Port availability: 9242, 9222, 5900, 5432, 6379, 9090, 3000

<<<<<<< HEAD
### Basic Deployment

1. **Clone and Configure**
   ```bash
   cd browser-use/
   cp .env.example .env
   # Edit .env with your API keys and configuration
   ```

2. **Start Services**
   ```bash
   # Standalone browser-use deployment
   docker-compose up -d
   
   # Or integrated with Bytebot platform
   cd ..
   docker-compose -f docker-compose.integrated.yml up -d
   ```

3. **Access Services**
   - Browser-Use API: http://localhost:9242
   - Chrome DevTools: http://localhost:9222
   - VNC Browser View: http://localhost:5900 (password: browseruse)
   - Prometheus Metrics: http://localhost:9090
   - Grafana Dashboards: http://localhost:3000 (admin/admin)

## 📋 Architecture Overview

### Standalone Configuration (`docker-compose.yml`)

=======
**🚀 Use the latest version!** 

> We ship every day improvements for **speed**, **accuracy**, and **UX**. 
> ```bash
> uv pip install --upgrade browser-use
> ```

# 🤖 Quickstart

With uv (Python>=3.11):

```bash
uv pip install browser-use
>>>>>>> e3517615
```
┌─────────────────┐    ┌─────────────────┐    ┌─────────────────┐
│   Browser-Use   │    │      XVFB       │    │   PostgreSQL    │
│   Main Service  │◄──►│  Display Server │    │    Database     │
│   Port: 9242    │    │   Port: 5900    │    │   Port: 5433    │
└─────────────────┘    └─────────────────┘    └─────────────────┘
         │                                              │
         ▼                                              ▼
┌─────────────────┐    ┌─────────────────┐    ┌─────────────────┐
│     Chrome      │    │     Redis       │    │   Prometheus    │
│ DevTools (CDP)  │    │     Cache       │    │   Monitoring    │
│   Port: 9222    │    │   Port: 6380    │    │   Port: 9090    │
└─────────────────┘    └─────────────────┘    └─────────────────┘
                                                        │
                                                        ▼
                                               ┌─────────────────┐
                                               │     Grafana     │
                                               │   Dashboards    │
                                               │   Port: 3000    │
                                               └─────────────────┘
```

### Integrated Configuration (`docker-compose.integrated.yml`)

```
┌───────────────────────────────────────────────────────────────┐
│                    AIgent/Bytebot Platform                    │
├─────────────────┬─────────────────┬─────────────────────────────┤
│  Bytebot-Agent  │   Bytebot-UI    │      Bytebot-Desktop        │
│   Port: 9991    │   Port: 9992    │       Port: 9990            │
└─────────────────┴─────────────────┴─────────────────────────────┘
         │                │                        │
         ▼                ▼                        ▼
┌─────────────────────────────────────────────────────────────────┐
│                     Browser-Use Service                         │
│  ┌─────────────────┐  ┌─────────────────┐  ┌─────────────────┐ │
│  │   Browser-Use   │  │      XVFB       │  │   MCP Server    │ │
│  │  Port: 9242     │  │   Port: 5901    │  │   Port: 8100    │ │
│  └─────────────────┘  └─────────────────┘  └─────────────────┘ │
└─────────────────────────────────────────────────────────────────┘
         │                                              │
         ▼                                              ▼
┌─────────────────┐    ┌─────────────────┐    ┌─────────────────┐
│   PostgreSQL    │    │      Redis      │    │   Monitoring    │
│  (Shared DB)    │    │  (Shared Cache) │    │ Stack (Shared)  │
│   Port: 5432    │    │   Port: 6379    │    │ Prometheus/Graf │
└─────────────────┘    └─────────────────┘    └─────────────────┘
```

## 🔧 Configuration

### Environment Variables

Key configuration options in `.env`:

```bash
# AI API Keys
ANTHROPIC_API_KEY=your_key_here
OPENAI_API_KEY=your_key_here
GEMINI_API_KEY=your_key_here

# Local Deployment
LOCAL_DEPLOYMENT=true
BYTEBOT_INTEGRATION=true  # For integrated mode

# Browser Settings
BROWSER_USE_HEADLESS=false
CHROME_DEBUG_PORT=9222

# Security
LOCAL_SECRETS_ENCRYPTION_KEY=your_secret_key
```

### Service Configuration

Browser-use configuration is managed in `config/browser-use.yaml`:

```yaml
app:
  name: "browser-use-local"
  debug: false

browser:
  executable_path: "/usr/bin/chromium-browser"
  headless: false
  sandbox: false

ai:
  default_provider: "anthropic"
  providers:
    anthropic:
      model: "claude-3-5-sonnet-20241022"
```

## 🌐 Service Access

### API Endpoints

- **Health Check**: `GET http://localhost:9242/health`
- **Browser Tasks**: `POST http://localhost:9242/api/v1/tasks`
- **Sessions**: `GET http://localhost:9242/api/v1/sessions`
- **Screenshots**: `POST http://localhost:9242/api/v1/sessions/{id}/screenshot`

### Browser Visualization

- **VNC Access**: Connect to `localhost:5900` with VNC client
- **Chrome DevTools**: Open `http://localhost:9222` in browser

### Monitoring

- **Prometheus**: `http://localhost:9090`
- **Grafana**: `http://localhost:3000` (admin/admin)

## 💾 Data Persistence

### Volume Mounts

```bash
# Browser-use data
./browser-use/data:/data                    # Main data directory
./browser-use/logs:/app/logs               # Application logs
./browser-use/config:/app/config           # Configuration files
./browser-use/secrets:/app/secrets         # Encrypted secrets

# Database data
postgres_data:/var/lib/postgresql/data     # PostgreSQL data
redis_data:/data                           # Redis persistence
```

### Backup Strategy

```bash
# Backup database
docker-compose exec postgres pg_dump -U browseruse browseruse > backup.sql

# Backup browser data
tar -czf browser-data-backup.tar.gz browser-use/data/

# Backup configuration
tar -czf config-backup.tar.gz browser-use/config/ browser-use/secrets/
```

## 🔒 Security Features

### Local-Only Architecture
- ✅ No cloud dependencies (except AI APIs)
- ✅ Local file-based secrets management
- ✅ Local database storage
- ✅ Local monitoring stack

### Access Control
- Role-based API access (admin/operator/viewer)
- Local JWT token authentication
- Encrypted secrets storage
- Network isolation via Docker networks

### Chrome Security
- Sandboxing disabled for local development
- Remote debugging enabled for CDP access
- Proper user permissions and isolation

## 🔧 Maintenance

### Log Management

```bash
# View service logs
docker-compose logs browser-use
docker-compose logs -f postgres

# Log rotation is configured automatically
# Logs stored in: ./browser-use/logs/
```

### Health Monitoring

```bash
# Check service health
curl http://localhost:9242/health

# View metrics
curl http://localhost:9242/metrics

# Database status
docker-compose exec postgres pg_isready -U browseruse
```

### Updates

```bash
# Update browser-use image
docker-compose pull browser-use
docker-compose up -d browser-use

# Update all services
docker-compose pull
docker-compose up -d
```

## 🐛 Troubleshooting

### Common Issues

1. **Chrome fails to start**
   ```bash
   # Check Chrome process
   docker-compose exec browser-use ps aux | grep chrome
   
   # Verify display server
   docker-compose exec xvfb xset -display :99 q
   ```

2. **Permission issues**
   ```bash
   # Fix data directory permissions
   sudo chown -R 911:911 browser-use/data/
   sudo chmod -R 755 browser-use/data/
   ```

3. **Port conflicts**
   ```bash
   # Check port usage
   netstat -tulpn | grep :9242
   
   # Modify ports in docker-compose.yml or .env
   ```

### Debug Mode

```bash
# Enable debug logging
echo "BROWSER_USE_DEBUG=true" >> .env
docker-compose up -d

# Access container for debugging
docker-compose exec browser-use bash
```

## 🔗 Integration

### Bytebot Integration

When using the integrated configuration:

1. Browser-use APIs are available to Bytebot agents
2. Shared database for cross-service data
3. Unified monitoring and logging
4. MCP server for Claude integration

### MCP Server

The MCP server provides Claude-compatible tools:

```bash
# Access MCP server
curl http://localhost:8100/tools

# Available tools: browser_navigate, browser_click, browser_type, etc.
```

## 📚 API Documentation

### Create Browser Task

```bash
curl -X POST http://localhost:9242/api/v1/tasks \
  -H "Content-Type: application/json" \
  -d '{
    "name": "Web Search Task",
    "description": "Search for information on a website",
    "url": "https://example.com",
    "actions": [
      {"type": "navigate", "url": "https://example.com"},
      {"type": "screenshot"},
      {"type": "extract", "selector": "h1, p"}
    ]
  }'
```

### Create Browser Session

```bash
curl -X POST http://localhost:9242/api/v1/sessions \
  -H "Content-Type: application/json" \
  -d '{
    "name": "My Browser Session",
    "profile": "default",
    "headless": false
  }'
```

For complete API documentation, visit the browser-use service at `/docs` endpoint once running.

## 📄 License

MIT License - see LICENSE file for details.

## 🤝 Contributing

1. Fork the repository
2. Create feature branch
3. Make changes
4. Test with Docker Compose
5. Submit pull request

## 📞 Support

- GitHub Issues: Create an issue for bugs or feature requests
- Documentation: Check the browser-use official documentation
- Community: Join the browser-use Discord server<|MERGE_RESOLUTION|>--- conflicted
+++ resolved
@@ -1,48 +1,31 @@
-# Browser-Use Local Deployment with Docker Compose
-
-Complete Docker Compose configuration for browser-use local deployment with 100% local-only architecture, Chrome/Chromium support, and AIgent/Bytebot integration.
-
-## 🚀 Quick Start
-
-### Prerequisites
-
-- Docker Engine 20.10+
-- Docker Compose 2.0+
-- 4GB+ RAM available
-- Port availability: 9242, 9222, 5900, 5432, 6379, 9090, 3000
-
-<<<<<<< HEAD
-### Basic Deployment
-
-1. **Clone and Configure**
-   ```bash
-   cd browser-use/
-   cp .env.example .env
-   # Edit .env with your API keys and configuration
-   ```
-
-2. **Start Services**
-   ```bash
-   # Standalone browser-use deployment
-   docker-compose up -d
-   
-   # Or integrated with Bytebot platform
-   cd ..
-   docker-compose -f docker-compose.integrated.yml up -d
-   ```
-
-3. **Access Services**
-   - Browser-Use API: http://localhost:9242
-   - Chrome DevTools: http://localhost:9222
-   - VNC Browser View: http://localhost:5900 (password: browseruse)
-   - Prometheus Metrics: http://localhost:9090
-   - Grafana Dashboards: http://localhost:3000 (admin/admin)
-
-## 📋 Architecture Overview
-
-### Standalone Configuration (`docker-compose.yml`)
-
-=======
+<picture>
+  <source media="(prefers-color-scheme: dark)" srcset="./static/browser-use-dark.png">
+  <source media="(prefers-color-scheme: light)" srcset="./static/browser-use.png">
+  <img alt="Shows a black Browser Use Logo in light color mode and a white one in dark color mode." src="./static/browser-use.png"  width="full">
+</picture>
+
+<h1 align="center">Enable AI to control your browser 🤖</h1>
+
+[![GitHub stars](https://img.shields.io/github/stars/gregpr07/browser-use?style=social)](https://github.com/gregpr07/browser-use/stargazers)
+[![Discord](https://img.shields.io/discord/1303749220842340412?color=7289DA&label=Discord&logo=discord&logoColor=white)](https://link.browser-use.com/discord)
+[![Cloud](https://img.shields.io/badge/Cloud-☁️-blue)](https://cloud.browser-use.com)
+[![Documentation](https://img.shields.io/badge/Documentation-📕-blue)](https://docs.browser-use.com)
+[![Twitter Follow](https://img.shields.io/twitter/follow/Gregor?style=social)](https://x.com/intent/user?screen_name=gregpr07)
+[![Twitter Follow](https://img.shields.io/twitter/follow/Magnus?style=social)](https://x.com/intent/user?screen_name=mamagnus00)
+[![Weave Badge](https://img.shields.io/endpoint?url=https%3A%2F%2Fapp.workweave.ai%2Fapi%2Frepository%2Fbadge%2Forg_T5Pvn3UBswTHIsN1dWS3voPg%2F881458615&labelColor=#EC6341)](https://app.workweave.ai/reports/repository/org_T5Pvn3UBswTHIsN1dWS3voPg/881458615)
+
+<!-- Keep these links. Translations will automatically update with the README. -->
+[Deutsch](https://www.readme-i18n.com/browser-use/browser-use?lang=de) | 
+[Español](https://www.readme-i18n.com/browser-use/browser-use?lang=es) | 
+[français](https://www.readme-i18n.com/browser-use/browser-use?lang=fr) | 
+[日本語](https://www.readme-i18n.com/browser-use/browser-use?lang=ja) | 
+[한국어](https://www.readme-i18n.com/browser-use/browser-use?lang=ko) | 
+[Português](https://www.readme-i18n.com/browser-use/browser-use?lang=pt) | 
+[Русский](https://www.readme-i18n.com/browser-use/browser-use?lang=ru) | 
+[中文](https://www.readme-i18n.com/browser-use/browser-use?lang=zh)
+
+🌤️ Want to skip the setup? Use our <b>[cloud](https://cloud.browser-use.com)</b> for faster, scalable, stealth-enabled browser automation!
+
 **🚀 Use the latest version!** 
 
 > We ship every day improvements for **speed**, **accuracy**, and **UX**. 
@@ -56,314 +39,228 @@
 
 ```bash
 uv pip install browser-use
->>>>>>> e3517615
-```
-┌─────────────────┐    ┌─────────────────┐    ┌─────────────────┐
-│   Browser-Use   │    │      XVFB       │    │   PostgreSQL    │
-│   Main Service  │◄──►│  Display Server │    │    Database     │
-│   Port: 9242    │    │   Port: 5900    │    │   Port: 5433    │
-└─────────────────┘    └─────────────────┘    └─────────────────┘
-         │                                              │
-         ▼                                              ▼
-┌─────────────────┐    ┌─────────────────┐    ┌─────────────────┐
-│     Chrome      │    │     Redis       │    │   Prometheus    │
-│ DevTools (CDP)  │    │     Cache       │    │   Monitoring    │
-│   Port: 9222    │    │   Port: 6380    │    │   Port: 9090    │
-└─────────────────┘    └─────────────────┘    └─────────────────┘
-                                                        │
-                                                        ▼
-                                               ┌─────────────────┐
-                                               │     Grafana     │
-                                               │   Dashboards    │
-                                               │   Port: 3000    │
-                                               └─────────────────┘
-```
-
-### Integrated Configuration (`docker-compose.integrated.yml`)
-
-```
-┌───────────────────────────────────────────────────────────────┐
-│                    AIgent/Bytebot Platform                    │
-├─────────────────┬─────────────────┬─────────────────────────────┤
-│  Bytebot-Agent  │   Bytebot-UI    │      Bytebot-Desktop        │
-│   Port: 9991    │   Port: 9992    │       Port: 9990            │
-└─────────────────┴─────────────────┴─────────────────────────────┘
-         │                │                        │
-         ▼                ▼                        ▼
-┌─────────────────────────────────────────────────────────────────┐
-│                     Browser-Use Service                         │
-│  ┌─────────────────┐  ┌─────────────────┐  ┌─────────────────┐ │
-│  │   Browser-Use   │  │      XVFB       │  │   MCP Server    │ │
-│  │  Port: 9242     │  │   Port: 5901    │  │   Port: 8100    │ │
-│  └─────────────────┘  └─────────────────┘  └─────────────────┘ │
-└─────────────────────────────────────────────────────────────────┘
-         │                                              │
-         ▼                                              ▼
-┌─────────────────┐    ┌─────────────────┐    ┌─────────────────┐
-│   PostgreSQL    │    │      Redis      │    │   Monitoring    │
-│  (Shared DB)    │    │  (Shared Cache) │    │ Stack (Shared)  │
-│   Port: 5432    │    │   Port: 6379    │    │ Prometheus/Graf │
-└─────────────────┘    └─────────────────┘    └─────────────────┘
-```
-
-## 🔧 Configuration
-
-### Environment Variables
-
-Key configuration options in `.env`:
+```
+
+If you don't already have Chrome or Chromium installed, you can also download the latest Chromium using playwright's install shortcut:
 
 ```bash
-# AI API Keys
-ANTHROPIC_API_KEY=your_key_here
-OPENAI_API_KEY=your_key_here
-GEMINI_API_KEY=your_key_here
-
-# Local Deployment
-LOCAL_DEPLOYMENT=true
-BYTEBOT_INTEGRATION=true  # For integrated mode
-
-# Browser Settings
-BROWSER_USE_HEADLESS=false
-CHROME_DEBUG_PORT=9222
-
-# Security
-LOCAL_SECRETS_ENCRYPTION_KEY=your_secret_key
-```
-
-### Service Configuration
-
-Browser-use configuration is managed in `config/browser-use.yaml`:
-
-```yaml
-app:
-  name: "browser-use-local"
-  debug: false
-
-browser:
-  executable_path: "/usr/bin/chromium-browser"
-  headless: false
-  sandbox: false
-
-ai:
-  default_provider: "anthropic"
-  providers:
-    anthropic:
-      model: "claude-3-5-sonnet-20241022"
-```
-
-## 🌐 Service Access
-
-### API Endpoints
-
-- **Health Check**: `GET http://localhost:9242/health`
-- **Browser Tasks**: `POST http://localhost:9242/api/v1/tasks`
-- **Sessions**: `GET http://localhost:9242/api/v1/sessions`
-- **Screenshots**: `POST http://localhost:9242/api/v1/sessions/{id}/screenshot`
-
-### Browser Visualization
-
-- **VNC Access**: Connect to `localhost:5900` with VNC client
-- **Chrome DevTools**: Open `http://localhost:9222` in browser
-
-### Monitoring
-
-- **Prometheus**: `http://localhost:9090`
-- **Grafana**: `http://localhost:3000` (admin/admin)
-
-## 💾 Data Persistence
-
-### Volume Mounts
+uvx playwright install chromium --with-deps --no-shell
+```
+
+
+Spin up your agent:
+
+```python
+import asyncio
+from dotenv import load_dotenv
+load_dotenv()
+from browser_use import Agent, ChatOpenAI
+
+async def main():
+    agent = Agent(
+        task="Find the number of stars of the browser-use repo",
+        llm=ChatOpenAI(model="gpt-4.1-mini"),
+    )
+    await agent.run()
+
+asyncio.run(main())
+```
+
+Add your API keys for the provider you want to use to your `.env` file.
 
 ```bash
-# Browser-use data
-./browser-use/data:/data                    # Main data directory
-./browser-use/logs:/app/logs               # Application logs
-./browser-use/config:/app/config           # Configuration files
-./browser-use/secrets:/app/secrets         # Encrypted secrets
-
-# Database data
-postgres_data:/var/lib/postgresql/data     # PostgreSQL data
-redis_data:/data                           # Redis persistence
-```
-
-### Backup Strategy
-
-```bash
-# Backup database
-docker-compose exec postgres pg_dump -U browseruse browseruse > backup.sql
-
-# Backup browser data
-tar -czf browser-data-backup.tar.gz browser-use/data/
-
-# Backup configuration
-tar -czf config-backup.tar.gz browser-use/config/ browser-use/secrets/
-```
-
-## 🔒 Security Features
-
-### Local-Only Architecture
-- ✅ No cloud dependencies (except AI APIs)
-- ✅ Local file-based secrets management
-- ✅ Local database storage
-- ✅ Local monitoring stack
-
-### Access Control
-- Role-based API access (admin/operator/viewer)
-- Local JWT token authentication
-- Encrypted secrets storage
-- Network isolation via Docker networks
-
-### Chrome Security
-- Sandboxing disabled for local development
-- Remote debugging enabled for CDP access
-- Proper user permissions and isolation
-
-## 🔧 Maintenance
-
-### Log Management
-
-```bash
-# View service logs
-docker-compose logs browser-use
-docker-compose logs -f postgres
-
-# Log rotation is configured automatically
-# Logs stored in: ./browser-use/logs/
-```
-
-### Health Monitoring
-
-```bash
-# Check service health
-curl http://localhost:9242/health
-
-# View metrics
-curl http://localhost:9242/metrics
-
-# Database status
-docker-compose exec postgres pg_isready -U browseruse
-```
-
-### Updates
-
-```bash
-# Update browser-use image
-docker-compose pull browser-use
-docker-compose up -d browser-use
-
-# Update all services
-docker-compose pull
-docker-compose up -d
-```
-
-## 🐛 Troubleshooting
-
-### Common Issues
-
-1. **Chrome fails to start**
-   ```bash
-   # Check Chrome process
-   docker-compose exec browser-use ps aux | grep chrome
-   
-   # Verify display server
-   docker-compose exec xvfb xset -display :99 q
-   ```
-
-2. **Permission issues**
-   ```bash
-   # Fix data directory permissions
-   sudo chown -R 911:911 browser-use/data/
-   sudo chmod -R 755 browser-use/data/
-   ```
-
-3. **Port conflicts**
-   ```bash
-   # Check port usage
-   netstat -tulpn | grep :9242
-   
-   # Modify ports in docker-compose.yml or .env
-   ```
-
-### Debug Mode
-
-```bash
-# Enable debug logging
-echo "BROWSER_USE_DEBUG=true" >> .env
-docker-compose up -d
-
-# Access container for debugging
-docker-compose exec browser-use bash
-```
-
-## 🔗 Integration
-
-### Bytebot Integration
-
-When using the integrated configuration:
-
-1. Browser-use APIs are available to Bytebot agents
-2. Shared database for cross-service data
-3. Unified monitoring and logging
-4. MCP server for Claude integration
-
-### MCP Server
-
-The MCP server provides Claude-compatible tools:
-
-```bash
-# Access MCP server
-curl http://localhost:8100/tools
-
-# Available tools: browser_navigate, browser_click, browser_type, etc.
-```
-
-## 📚 API Documentation
-
-### Create Browser Task
-
-```bash
-curl -X POST http://localhost:9242/api/v1/tasks \
-  -H "Content-Type: application/json" \
-  -d '{
-    "name": "Web Search Task",
-    "description": "Search for information on a website",
-    "url": "https://example.com",
-    "actions": [
-      {"type": "navigate", "url": "https://example.com"},
-      {"type": "screenshot"},
-      {"type": "extract", "selector": "h1, p"}
-    ]
-  }'
-```
-
-### Create Browser Session
-
-```bash
-curl -X POST http://localhost:9242/api/v1/sessions \
-  -H "Content-Type: application/json" \
-  -d '{
-    "name": "My Browser Session",
-    "profile": "default",
-    "headless": false
-  }'
-```
-
-For complete API documentation, visit the browser-use service at `/docs` endpoint once running.
-
-## 📄 License
-
-MIT License - see LICENSE file for details.
-
-## 🤝 Contributing
-
-1. Fork the repository
-2. Create feature branch
-3. Make changes
-4. Test with Docker Compose
-5. Submit pull request
-
-## 📞 Support
-
-- GitHub Issues: Create an issue for bugs or feature requests
-- Documentation: Check the browser-use official documentation
-- Community: Join the browser-use Discord server+OPENAI_API_KEY=
+```
+
+For other settings, models, and more, check out the [documentation 📕](https://docs.browser-use.com).
+
+# Demos
+
+<br/><br/>
+
+[Task](https://github.com/browser-use/browser-use/blob/main/examples/use-cases/shopping.py): Add grocery items to cart, and checkout.
+
+[![AI Did My Groceries](https://github.com/user-attachments/assets/a0ffd23d-9a11-4368-8893-b092703abc14)](https://www.youtube.com/watch?v=L2Ya9PYNns8)
+
+<br/><br/>
+
+Prompt: Add my latest LinkedIn follower to my leads in Salesforce.
+
+![LinkedIn to Salesforce](https://github.com/user-attachments/assets/50d6e691-b66b-4077-a46c-49e9d4707e07)
+
+<br/><br/>
+
+[Prompt](https://github.com/browser-use/browser-use/blob/main/examples/use-cases/find_and_apply_to_jobs.py): Read my CV & find ML jobs, save them to a file, and then start applying for them in new tabs, if you need help, ask me.'
+
+https://github.com/user-attachments/assets/171fb4d6-0355-46f2-863e-edb04a828d04
+
+<br/><br/>
+
+[Prompt](https://github.com/browser-use/browser-use/blob/main/examples/browser/real_browser.py): Write a letter in Google Docs to my Papa, thanking him for everything, and save the document as a PDF.
+
+![Letter to Papa](https://github.com/user-attachments/assets/242ade3e-15bc-41c2-988f-cbc5415a66aa)
+
+<br/><br/>
+
+[Prompt](https://github.com/browser-use/browser-use/blob/main/examples/custom-functions/save_to_file_hugging_face.py): Look up models with a license of cc-by-sa-4.0 and sort by most likes on Hugging face, save top 5 to file.
+
+https://github.com/user-attachments/assets/de73ee39-432c-4b97-b4e8-939fd7f323b3
+
+<br/><br/>
+
+## More examples
+
+For more examples see the [examples](examples) folder or join the [Discord](https://link.browser-use.com/discord) and show off your project. You can also see our [`awesome-prompts`](https://github.com/browser-use/awesome-prompts) repo for prompting inspiration.
+
+## MCP Integration
+
+Browser-use supports the [Model Context Protocol (MCP)](https://modelcontextprotocol.io/), enabling integration with Claude Desktop and other MCP-compatible clients.
+
+### Use as MCP Server with Claude Desktop
+
+Add browser-use to your Claude Desktop configuration:
+
+```json
+{
+  "mcpServers": {
+    "browser-use": {
+      "command": "uvx",
+      "args": ["browser-use[cli]", "--mcp"],
+      "env": {
+        "OPENAI_API_KEY": "sk-..."
+      }
+    }
+  }
+}
+```
+
+This gives Claude Desktop access to browser automation tools for web scraping, form filling, and more.
+
+### Connect External MCP Servers to Browser-Use Agent
+
+Browser-use agents can connect to multiple external MCP servers to extend their capabilities:
+
+```python
+import asyncio
+from browser_use import Agent, Tools, ChatOpenAI
+from browser_use.mcp.client import MCPClient
+
+async def main():
+    # Initialize tools
+    tools = Tools()
+
+    # Connect to multiple MCP servers
+    filesystem_client = MCPClient(
+        server_name="filesystem",
+        command="npx",
+        args=["-y", "@modelcontextprotocol/server-filesystem", "/Users/me/documents"]
+    )
+
+    github_client = MCPClient(
+        server_name="github",
+        command="npx",
+        args=["-y", "@modelcontextprotocol/server-github"],
+        env={"GITHUB_TOKEN": "your-github-token"}
+    )
+
+    # Connect and register tools from both servers
+    await filesystem_client.connect()
+    await filesystem_client.register_to_tools(tools)
+
+    await github_client.connect()
+    await github_client.register_to_tools(tools)
+
+    # Create agent with MCP-enabled tools
+    agent = Agent(
+        task="Find the latest pdf report in my documents and create a GitHub issue about it",
+        llm=ChatOpenAI(model="gpt-4.1-mini"),
+        tools=tools  # Tools has tools from both MCP servers
+    )
+
+    # Run the agent
+    await agent.run()
+
+    # Cleanup
+    await filesystem_client.disconnect()
+    await github_client.disconnect()
+
+asyncio.run(main())
+```
+
+See the [MCP documentation](https://docs.browser-use.com/customize/mcp-server) for more details.
+
+# Vision
+
+Tell your computer what to do, and it gets it done.
+
+## Roadmap
+
+### Agent
+
+- [ ] Make agent 3x faster
+- [ ] Reduce token consumption (system prompt, DOM state)
+
+### DOM Extraction
+
+- [ ] Enable interaction with all UI elements
+- [ ] Improve state representation for UI elements so that any LLM can understand what's on the page
+
+### Workflows
+
+- [ ] Let user record a workflow - which we can rerun with browser-use as a fallback
+
+### User Experience
+
+- [ ] Create various templates for tutorial execution, job application, QA testing, social media, etc. which users can just copy & paste.
+
+### Parallelization
+
+- [ ] Human work is sequential. The real power of a browser agent comes into reality if we can parallelize similar tasks. For example, if you want to find contact information for 100 companies, this can all be done in parallel and reported back to a main agent, which processes the results and kicks off parallel subtasks again.
+
+## Contributing
+
+We love contributions! Feel free to open issues for bugs or feature requests. To contribute to the docs, check out the `/docs` folder.
+
+## 🧪 How to make your agents robust?
+
+We offer to run your tasks in our CI—automatically, on every update!
+
+- **Add your task:** Add a YAML file in `tests/agent_tasks/` (see the [`README there`](tests/agent_tasks/README.md) for details).
+- **Automatic validation:** Every time we push updates, your task will be run by the agent and evaluated using your criteria.
+
+## Local Setup
+
+To learn more about the library, check out the [local setup 📕](https://docs.browser-use.com/development/local-setup).
+
+`main` is the primary development branch with frequent changes. For production use, install a stable [versioned release](https://github.com/browser-use/browser-use/releases) instead.
+
+---
+
+## Swag
+
+Want to show off your Browser-use swag? Check out our [Merch store](https://browsermerch.com). Good contributors will receive swag for free 👀.
+
+## Citation
+
+If you use Browser Use in your research or project, please cite:
+
+```bibtex
+@software{browser_use2024,
+  author = {Müller, Magnus and Žunič, Gregor},
+  title = {Browser Use: Enable AI to control your browser},
+  year = {2024},
+  publisher = {GitHub},
+  url = {https://github.com/browser-use/browser-use}
+}
+```
+
+ <div align="center"> <img src="https://github.com/user-attachments/assets/06fa3078-8461-4560-b434-445510c1766f" width="400"/> 
+ 
+[![Twitter Follow](https://img.shields.io/twitter/follow/Gregor?style=social)](https://x.com/intent/user?screen_name=gregpr07)
+[![Twitter Follow](https://img.shields.io/twitter/follow/Magnus?style=social)](https://x.com/intent/user?screen_name=mamagnus00)
+ 
+ </div>
+
+<div align="center">
+Made with ❤️ in Zurich and San Francisco
+ </div>