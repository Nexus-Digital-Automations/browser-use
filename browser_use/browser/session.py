"""Event-driven browser session with backwards compatibility."""

import asyncio
import logging
from functools import cached_property
from pathlib import Path
from typing import Any, Literal, Self, cast

import httpx
from bubus import EventBus
from cdp_use import CDPClient
from cdp_use.cdp.fetch import AuthRequiredEvent, RequestPausedEvent
from cdp_use.cdp.network import Cookie
from cdp_use.cdp.target import AttachedToTargetEvent, SessionID, TargetID
from pydantic import BaseModel, ConfigDict, Field, PrivateAttr
from uuid_extensions import uuid7str

# CDP logging is now handled by setup_logging() in logging_config.py
# It automatically sets CDP logs to the same level as browser_use logs
from browser_use.browser.events import (
    AgentFocusChangedEvent,
    BrowserConnectedEvent,
    BrowserErrorEvent,
    BrowserLaunchEvent,
    BrowserLaunchResult,
    BrowserStartEvent,
    BrowserStateRequestEvent,
    BrowserStopEvent,
    BrowserStoppedEvent,
    CloseTabEvent,
    FileDownloadedEvent,
    NavigateToUrlEvent,
    NavigationCompleteEvent,
    NavigationStartedEvent,
    SwitchTabEvent,
    TabClosedEvent,
    TabCreatedEvent,
)
from browser_use.browser.profile import BrowserProfile, ProxySettings
from browser_use.browser.views import BrowserStateSummary, TabInfo
from browser_use.dom.views import EnhancedDOMTreeNode, TargetInfo
from browser_use.observability import observe_debug
from browser_use.utils import _log_pretty_url, is_new_tab_page

DEFAULT_BROWSER_PROFILE = BrowserProfile()

_LOGGED_UNIQUE_SESSION_IDS = (
    set()
)  # track unique session IDs that have been logged to make sure we always assign a unique enough id to new sessions and avoid ambiguity in logs
red = "\033[91m"
reset = "\033[0m"


class CDPSession(BaseModel):
    """Info about a single CDP session bound to a specific target.

    Can optionally use its own WebSocket connection for better isolation.
    """

    model_config = ConfigDict(
        arbitrary_types_allowed=True, revalidate_instances="never"
    )

    cdp_client: CDPClient

    target_id: TargetID
    session_id: SessionID
    title: str = "Unknown title"
    url: str = "about:blank"

    # Track if this session owns its CDP client (for cleanup)
    owns_cdp_client: bool = False

    @classmethod
    async def for_target(
        cls,
        cdp_client: CDPClient,
        target_id: TargetID,
        new_socket: bool = False,
        cdp_url: str | None = None,
        domains: list[str] | None = None,
    ):
        """Create a CDP session for a target.

        Args:
                cdp_client: Existing CDP client to use (or just for reference if creating own)
                target_id: Target ID to attach to
                new_socket: If True, create a dedicated WebSocket connection for this target
                cdp_url: CDP URL (required if new_socket is True)
                domains: List of CDP domains to enable. If None, enables default domains.
        """
        if new_socket:
            if not cdp_url:
                raise ValueError("cdp_url required when new_socket=True")
            # Create a new CDP client with its own WebSocket connection
            import logging

            logger = logging.getLogger(f"browser_use.CDPSession.{target_id[-4:]}")
            logger.debug(
                f"🔌 Creating new dedicated WebSocket connection for target 🅣 {target_id}"
            )

            target_cdp_client = CDPClient(cdp_url)
            await target_cdp_client.start()

            cdp_session = cls(
                cdp_client=target_cdp_client,
                target_id=target_id,
                session_id="connecting",
                owns_cdp_client=True,
            )
        else:
            # Use shared CDP client
            cdp_session = cls(
                cdp_client=cdp_client,
                target_id=target_id,
                session_id="connecting",
                owns_cdp_client=False,
            )
        return await cdp_session.attach(domains=domains)

    async def attach(self, domains: list[str] | None = None) -> Self:
        result = await self.cdp_client.send.Target.attachToTarget(
            params={
                "targetId": self.target_id,
                "flatten": True,
                "filter": [  # type: ignore
                    {"type": "page", "exclude": False},
                    {"type": "iframe", "exclude": False},
                ],
            }
        )
        self.session_id = result["sessionId"]

        # Use specified domains or default domains
        domains = domains or [
            "Page",
            "DOM",
            "DOMSnapshot",
            "Accessibility",
            "Runtime",
            "Inspector",
        ]

        # Enable all domains in parallel
        enable_tasks = []
        for domain in domains:
            # Get the enable method, e.g. self.cdp_client.send.Page.enable(session_id=self.session_id)
            domain_api = getattr(self.cdp_client.send, domain, None)
            # Browser and Target domains don't use session_id, dont pass it for those
            enable_kwargs = (
                {}
                if domain in ["Browser", "Target"]
                else {"session_id": self.session_id}
            )
            assert domain_api and hasattr(
                domain_api, "enable"
            ), f"{domain_api} is not a recognized CDP domain with a .enable() method"
            enable_tasks.append(domain_api.enable(**enable_kwargs))

        results = await asyncio.gather(*enable_tasks, return_exceptions=True)
        if any(isinstance(result, Exception) for result in results):
            raise RuntimeError(f"Failed to enable requested CDP domain: {results}")

        # in case 'Debugger' domain is enabled, disable breakpoints on the page so it doesnt pause on crashes / debugger statements
        # also covered by Runtime.runIfWaitingForDebugger() calls in get_or_create_cdp_session()
        try:
            await self.cdp_client.send.Debugger.setSkipAllPauses(
                params={"skip": True}, session_id=self.session_id
            )
            # if 'Debugger' not in domains:
            # 	await self.cdp_client.send.Debugger.disable()
            # await cdp_session.cdp_client.send.EventBreakpoints.disable(session_id=cdp_session.session_id)
        except Exception:
            # self.logger.warning(f'Failed to disable page JS breakpoints: {e}')
            pass

        target_info = await self.get_target_info()
        self.title = target_info["title"]
        self.url = target_info["url"]
        return self

    async def disconnect(self) -> None:
        """Disconnect and cleanup if this session owns its CDP client."""
        if self.owns_cdp_client and self.cdp_client:
            try:
                await self.cdp_client.stop()
            except Exception:
                pass  # Ignore errors during cleanup

    async def get_tab_info(self) -> TabInfo:
        target_info = await self.get_target_info()
        return TabInfo(
            target_id=target_info["targetId"],
            url=target_info["url"],
            title=target_info["title"],
        )

    async def get_target_info(self) -> TargetInfo:
        result = await self.cdp_client.send.Target.getTargetInfo(
            params={"targetId": self.target_id}
        )
        return result["targetInfo"]


class BrowserSession(BaseModel):
<<<<<<< HEAD
    """Event-driven browser session with backwards compatibility.

    This class provides a 2-layer architecture:
    - High-level event handling for agents/tools
    - Direct CDP/Playwright calls for browser operations

    Supports both event-driven and imperative calling styles.

    Browser configuration is stored in the browser_profile, session identity in direct fields:
    ```python
    # Direct settings (recommended for most users)
    session = BrowserSession(headless=True, user_data_dir='./profile')

    # Or use a profile (for advanced use cases)
    session = BrowserSession(browser_profile=BrowserProfile(...))

    # Access session fields directly, browser settings via profile or property
    print(session.id)  # Session field
    ```
    """

    model_config = ConfigDict(
        arbitrary_types_allowed=True,
        validate_assignment=True,
        extra="forbid",
        revalidate_instances="never",  # resets private attrs on every model rebuild
    )

    def __init__(
        self,
        # Core configuration
        id: str | None = None,
        cdp_url: str | None = None,
        is_local: bool = False,
        browser_profile: BrowserProfile | None = None,
        # BrowserProfile fields that can be passed directly
        # From BrowserConnectArgs
        headers: dict[str, str] | None = None,
        # From BrowserLaunchArgs
        env: dict[str, str | float | bool] | None = None,
        executable_path: str | Path | None = None,
        headless: bool | None = None,
        args: list[str] | None = None,
        ignore_default_args: list[str] | Literal[True] | None = None,
        channel: str | None = None,
        chromium_sandbox: bool | None = None,
        devtools: bool | None = None,
        downloads_path: str | Path | None = None,
        traces_dir: str | Path | None = None,
        # From BrowserContextArgs
        accept_downloads: bool | None = None,
        permissions: list[str] | None = None,
        user_agent: str | None = None,
        screen: dict | None = None,
        viewport: dict | None = None,
        no_viewport: bool | None = None,
        device_scale_factor: float | None = None,
        record_har_content: str | None = None,
        record_har_mode: str | None = None,
        record_har_path: str | Path | None = None,
        record_video_dir: str | Path | None = None,
        record_video_framerate: int | None = None,
        record_video_size: dict | None = None,
        # From BrowserLaunchPersistentContextArgs
        user_data_dir: str | Path | None = None,
        # From BrowserNewContextArgs
        storage_state: str | Path | dict[str, Any] | None = None,
        # BrowserProfile specific fields
        disable_security: bool | None = None,
        deterministic_rendering: bool | None = None,
        allowed_domains: list[str] | None = None,
        keep_alive: bool | None = None,
        proxy: ProxySettings | None = None,
        enable_default_extensions: bool | None = None,
        window_size: dict | None = None,
        window_position: dict | None = None,
        cross_origin_iframes: bool | None = None,
        minimum_wait_page_load_time: float | None = None,
        wait_for_network_idle_page_load_time: float | None = None,
        wait_between_actions: float | None = None,
        highlight_elements: bool | None = None,
        filter_highlight_ids: bool | None = None,
        auto_download_pdfs: bool | None = None,
        profile_directory: str | None = None,
        cookie_whitelist_domains: list[str] | None = None,
    ):
        # Following the same pattern as AgentSettings in service.py
        # Only pass non-None values to avoid validation errors
        profile_kwargs = {
            k: v
            for k, v in locals().items()
            if k not in ["self", "browser_profile", "id"] and v is not None
        }

        # if is_local is False but executable_path is provided, set is_local to True
        if is_local is False and executable_path is not None:
            profile_kwargs["is_local"] = True
        if not cdp_url:
            profile_kwargs["is_local"] = True

        # Create browser profile from direct parameters or use provided one
        if browser_profile is not None:
            # Merge any direct kwargs into the provided browser_profile (direct kwargs take precedence)
            merged_kwargs = {
                **browser_profile.model_dump(exclude_unset=True),
                **profile_kwargs,
            }
            resolved_browser_profile = BrowserProfile(**merged_kwargs)
        else:
            resolved_browser_profile = BrowserProfile(**profile_kwargs)

        # Initialize the Pydantic model
        super().__init__(
            id=id or str(uuid7str()),
            browser_profile=resolved_browser_profile,
        )

    # Session configuration (session identity only)
    id: str = Field(
        default_factory=lambda: str(uuid7str()),
        description="Unique identifier for this browser session",
    )

    # Browser configuration (reusable profile)
    browser_profile: BrowserProfile = Field(
        default_factory=lambda: DEFAULT_BROWSER_PROFILE,
        description="BrowserProfile() options to use for the session, otherwise a default profile will be used",
    )

    # Convenience properties for common browser settings
    @property
    def cdp_url(self) -> str | None:
        """CDP URL from browser profile."""
        return self.browser_profile.cdp_url

    @property
    def is_local(self) -> bool:
        """Whether this is a local browser instance from browser profile."""
        return self.browser_profile.is_local

    # Main shared event bus for all browser session + all watchdogs
    event_bus: EventBus = Field(default_factory=EventBus)

    # Mutable public state
    agent_focus: CDPSession | None = None

    # Mutable private state shared between watchdogs
    _cdp_client_root: CDPClient | None = PrivateAttr(default=None)
    _cdp_session_pool: dict[str, CDPSession] = PrivateAttr(default_factory=dict)
    _cached_browser_state_summary: Any = PrivateAttr(default=None)
    _cached_selector_map: dict[int, EnhancedDOMTreeNode] = PrivateAttr(
        default_factory=dict
    )
    _downloaded_files: list[str] = PrivateAttr(
        default_factory=list
    )  # Track files downloaded during this session

    # Watchdogs
    _crash_watchdog: Any | None = PrivateAttr(default=None)
    _downloads_watchdog: Any | None = PrivateAttr(default=None)
    _aboutblank_watchdog: Any | None = PrivateAttr(default=None)
    _security_watchdog: Any | None = PrivateAttr(default=None)
    _storage_state_watchdog: Any | None = PrivateAttr(default=None)
    _local_browser_watchdog: Any | None = PrivateAttr(default=None)
    _default_action_watchdog: Any | None = PrivateAttr(default=None)
    _dom_watchdog: Any | None = PrivateAttr(default=None)
    _screenshot_watchdog: Any | None = PrivateAttr(default=None)
    _permissions_watchdog: Any | None = PrivateAttr(default=None)
    _recording_watchdog: Any | None = PrivateAttr(default=None)

    _logger: Any = PrivateAttr(default=None)

    @property
    def logger(self) -> Any:
        """Get instance-specific logger with session ID in the name"""
        # **regenerate it every time** because our id and str(self) can change as browser connection state changes
        # if self._logger is None or not self._cdp_client_root:
        # 	self._logger = logging.getLogger(f'browser_use.{self}')
        return logging.getLogger(f"browser_use.{self}")

    @cached_property
    def _id_for_logs(self) -> str:
        """Get human-friendly semi-unique identifier for differentiating different BrowserSession instances in logs"""
        str_id = self.id[
            -4:
        ]  # default to last 4 chars of truly random uuid, less helpful than cdp port but always unique enough
        port_number = (
            (self.cdp_url or "no-cdp").rsplit(":", 1)[-1].split("/", 1)[0].strip()
        )
        port_is_random = not port_number.startswith("922")
        port_is_unique_enough = port_number not in _LOGGED_UNIQUE_SESSION_IDS
        if (
            port_number
            and port_number.isdigit()
            and port_is_random
            and port_is_unique_enough
        ):
            # if cdp port is random/unique enough to identify this session, use it as our id in logs
            _LOGGED_UNIQUE_SESSION_IDS.add(port_number)
            str_id = port_number
        return str_id

    @property
    def _tab_id_for_logs(self) -> str:
        return (
            self.agent_focus.target_id[-2:]
            if self.agent_focus and self.agent_focus.target_id
            else f"{red}--{reset}"
        )

    def __repr__(self) -> str:
        return f"BrowserSession🅑 {self._id_for_logs} 🅣 {self._tab_id_for_logs} (cdp_url={self.cdp_url}, profile={self.browser_profile})"

    def __str__(self) -> str:
        return f"BrowserSession🅑 {self._id_for_logs} 🅣 {self._tab_id_for_logs}"

    async def reset(self) -> None:
        """Clear all cached CDP sessions with proper cleanup."""

        # TODO: clear the event bus queue here, implement this helper
        # await self.event_bus.wait_for_idle(timeout=5.0)
        # await self.event_bus.clear()

        # Disconnect sessions that own their WebSocket connections
        for session in self._cdp_session_pool.values():
            if hasattr(session, "disconnect"):
                await session.disconnect()
        self._cdp_session_pool.clear()

        self._cdp_client_root = None  # type: ignore
        self._cached_browser_state_summary = None
        self._cached_selector_map.clear()
        self._downloaded_files.clear()

        self.agent_focus = None
        if self.is_local:
            self.browser_profile.cdp_url = None

        self._crash_watchdog = None
        self._downloads_watchdog = None
        self._aboutblank_watchdog = None
        self._security_watchdog = None
        self._storage_state_watchdog = None
        self._local_browser_watchdog = None
        self._default_action_watchdog = None
        self._dom_watchdog = None
        self._screenshot_watchdog = None
        self._permissions_watchdog = None
        self._recording_watchdog = None

    def model_post_init(self, __context) -> None:
        """Register event handlers after model initialization."""
        # Check if handlers are already registered to prevent duplicates

        from browser_use.browser.watchdog_base import BaseWatchdog

        start_handlers = self.event_bus.handlers.get("BrowserStartEvent", [])
        start_handler_names = [getattr(h, "__name__", str(h)) for h in start_handlers]

        if any("on_BrowserStartEvent" in name for name in start_handler_names):
            raise RuntimeError(
                "[BrowserSession] Duplicate handler registration attempted! "
                "on_BrowserStartEvent is already registered. "
                "This likely means BrowserSession was initialized multiple times with the same EventBus."
            )

        BaseWatchdog.attach_handler_to_session(
            self, BrowserStartEvent, self.on_BrowserStartEvent
        )
        BaseWatchdog.attach_handler_to_session(
            self, BrowserStopEvent, self.on_BrowserStopEvent
        )
        BaseWatchdog.attach_handler_to_session(
            self, NavigateToUrlEvent, self.on_NavigateToUrlEvent
        )
        BaseWatchdog.attach_handler_to_session(
            self, SwitchTabEvent, self.on_SwitchTabEvent
        )
        BaseWatchdog.attach_handler_to_session(
            self, TabCreatedEvent, self.on_TabCreatedEvent
        )
        BaseWatchdog.attach_handler_to_session(
            self, TabClosedEvent, self.on_TabClosedEvent
        )
        BaseWatchdog.attach_handler_to_session(
            self, AgentFocusChangedEvent, self.on_AgentFocusChangedEvent
        )
        BaseWatchdog.attach_handler_to_session(
            self, FileDownloadedEvent, self.on_FileDownloadedEvent
        )
        BaseWatchdog.attach_handler_to_session(
            self, CloseTabEvent, self.on_CloseTabEvent
        )

    async def start(self) -> None:
        """Start the browser session."""
        start_event = self.event_bus.dispatch(BrowserStartEvent())
        await start_event
        # Ensure any exceptions from the event handler are propagated
        await start_event.event_result(raise_if_any=True, raise_if_none=False)

    async def kill(self) -> None:
        """Kill the browser session and reset all state."""
        # First save storage state while CDP is still connected
        from browser_use.browser.events import SaveStorageStateEvent

        save_event = self.event_bus.dispatch(SaveStorageStateEvent())
        await save_event

        # Dispatch stop event to kill the browser
        await self.event_bus.dispatch(BrowserStopEvent(force=True))
        # Stop the event bus
        await self.event_bus.stop(clear=True, timeout=5)
        # Reset all state
        await self.reset()
        # Create fresh event bus
        self.event_bus = EventBus()

    async def stop(self) -> None:
        """Stop the browser session without killing the browser process.

        This clears event buses and cached state but keeps the browser alive.
        Useful when you want to clean up resources but plan to reconnect later.
        """
        # First save storage state while CDP is still connected
        from browser_use.browser.events import SaveStorageStateEvent

        save_event = self.event_bus.dispatch(SaveStorageStateEvent())
        await save_event

        # Now dispatch BrowserStopEvent to notify watchdogs
        await self.event_bus.dispatch(BrowserStopEvent(force=False))

        # Stop the event bus
        await self.event_bus.stop(clear=True, timeout=5)
        # Reset all state
        await self.reset()
        # Create fresh event bus
        self.event_bus = EventBus()

    async def on_BrowserStartEvent(self, event: BrowserStartEvent) -> dict[str, str]:
        """Handle browser start request.

        Returns:
                Dict with 'cdp_url' key containing the CDP URL
        """

        # await self.reset()

        # Initialize and attach all watchdogs FIRST so LocalBrowserWatchdog can handle BrowserLaunchEvent
        await self.attach_all_watchdogs()

        try:
            # If no CDP URL, launch local browser
            if not self.cdp_url:
                if self.is_local:
                    # Launch local browser using event-driven approach
                    launch_event = self.event_bus.dispatch(BrowserLaunchEvent())
                    await launch_event

                    # Get the CDP URL from LocalBrowserWatchdog handler result
                    launch_result: BrowserLaunchResult = cast(
                        BrowserLaunchResult,
                        await launch_event.event_result(
                            raise_if_none=True, raise_if_any=True
                        ),
                    )
                    self.browser_profile.cdp_url = launch_result.cdp_url
                else:
                    raise ValueError(
                        "Got BrowserSession(is_local=False) but no cdp_url was provided to connect to!"
                    )

            assert self.cdp_url and "://" in self.cdp_url

            # Only connect if not already connected
            if self._cdp_client_root is None:
                # Setup browser via CDP (for both local and remote cases)
                await self.connect(cdp_url=self.cdp_url)
                assert self.cdp_client is not None

                # Notify that browser is connected (single place)
                self.event_bus.dispatch(BrowserConnectedEvent(cdp_url=self.cdp_url))
            else:
                self.logger.debug("Already connected to CDP, skipping reconnection")

            # Return the CDP URL for other components
            return {"cdp_url": self.cdp_url}

        except Exception as e:
            self.event_bus.dispatch(
                BrowserErrorEvent(
                    error_type="BrowserStartEventError",
                    message=f"Failed to start browser: {type(e).__name__} {e}",
                    details={"cdp_url": self.cdp_url, "is_local": self.is_local},
                )
            )
            raise

    async def on_NavigateToUrlEvent(self, event: NavigateToUrlEvent) -> None:
        """Handle navigation requests - core browser functionality."""
        self.logger.debug(
            f"[on_NavigateToUrlEvent] Received NavigateToUrlEvent: url={event.url}, new_tab={event.new_tab}"
        )
        if not self.agent_focus:
            self.logger.warning("Cannot navigate - browser not connected")
            return

        target_id = None

        # If new_tab=True but we're already in a new tab, set new_tab=False
        if event.new_tab:
            try:
                current_url = await self.get_current_page_url()
                from browser_use.utils import is_new_tab_page

                if is_new_tab_page(current_url):
                    self.logger.debug(
                        f"[on_NavigateToUrlEvent] Already in new tab ({current_url}), setting new_tab=False"
                    )
                    event.new_tab = False
            except Exception as e:
                self.logger.debug(
                    f"[on_NavigateToUrlEvent] Could not check current URL: {e}"
                )

        # check if the url is already open in a tab somewhere that we're not currently on, if so, short-circuit and just switch to it
        targets = await self._cdp_get_all_pages()
        for target in targets:
            if (
                target.get("url") == event.url
                and target["targetId"] != self.agent_focus.target_id
                and not event.new_tab
            ):
                target_id = target["targetId"]
                event.new_tab = False
                # await self.event_bus.dispatch(SwitchTabEvent(target_id=target_id))

        try:
            # Find or create target for navigation

            self.logger.debug(
                f"[on_NavigateToUrlEvent] Processing new_tab={event.new_tab}"
            )
            if event.new_tab:
                # Look for existing about:blank tab that's not the current one
                targets = await self._cdp_get_all_pages()
                self.logger.debug(
                    f"[on_NavigateToUrlEvent] Found {len(targets)} existing tabs"
                )
                current_target_id = (
                    self.agent_focus.target_id if self.agent_focus else None
                )
                self.logger.debug(
                    f"[on_NavigateToUrlEvent] Current target_id: {current_target_id}"
                )

                for idx, target in enumerate(targets):
                    self.logger.debug(
                        f'[on_NavigateToUrlEvent] Tab {idx}: url={target.get("url")}, targetId={target["targetId"]}'
                    )
                    if (
                        target.get("url") == "about:blank"
                        and target["targetId"] != current_target_id
                    ):
                        target_id = target["targetId"]
                        self.logger.debug(
                            f"Reusing existing about:blank tab #{target_id[-4:]}"
                        )
                        break

                # Create new tab if no reusable one found
                if not target_id:
                    self.logger.debug(
                        "[on_NavigateToUrlEvent] No reusable about:blank tab found, creating new tab..."
                    )
                    try:
                        target_id = await self._cdp_create_new_page("about:blank")
                        self.logger.debug(
                            f"[on_NavigateToUrlEvent] Created new page with target_id: {target_id}"
                        )
                        targets = await self._cdp_get_all_pages()

                        self.logger.debug(f"Created new tab #{target_id[-4:]}")
                        # Dispatch TabCreatedEvent for new tab
                        await self.event_bus.dispatch(
                            TabCreatedEvent(target_id=target_id, url="about:blank")
                        )
                    except Exception as e:
                        self.logger.error(
                            f"[on_NavigateToUrlEvent] Failed to create new tab: {type(e).__name__}: {e}"
                        )
                        # Fall back to using current tab
                        target_id = self.agent_focus.target_id
                        self.logger.warning(
                            f"[on_NavigateToUrlEvent] Falling back to current tab #{target_id[-4:]}"
                        )
            else:
                # Use current tab
                target_id = target_id or self.agent_focus.target_id

            # Only switch tab if we're not already on the target tab
            if self.agent_focus is None or self.agent_focus.target_id != target_id:
                self.logger.debug(
                    f'[on_NavigateToUrlEvent] Switching to target tab {target_id[-4:]} (current: {self.agent_focus.target_id[-4:] if self.agent_focus else "none"})'
                )
                # Activate target (bring to foreground)
                await self.event_bus.dispatch(SwitchTabEvent(target_id=target_id))
                # which does this for us:
                # self.agent_focus = await self.get_or_create_cdp_session(target_id)
            else:
                self.logger.debug(
                    f"[on_NavigateToUrlEvent] Already on target tab {target_id[-4:]}, skipping SwitchTabEvent"
                )

            assert (
                self.agent_focus is not None and self.agent_focus.target_id == target_id
            ), "Agent focus not updated to new target_id after SwitchTabEvent should have switched to it"

            # Dispatch navigation started
            await self.event_bus.dispatch(
                NavigationStartedEvent(target_id=target_id, url=event.url)
            )

            # Navigate to URL
            await self.agent_focus.cdp_client.send.Page.navigate(
                params={
                    "url": event.url,
                    "transitionType": "address_bar",
                    # 'referrer': 'https://www.google.com',
                },
                session_id=self.agent_focus.session_id,
            )

            # # Wait a bit to ensure page starts loading
            # await asyncio.sleep(0.5)

            # Close any extension options pages that might have opened
            await self._close_extension_options_pages()

            # Dispatch navigation complete
            self.logger.debug(
                f"Dispatching NavigationCompleteEvent for {event.url} (tab #{target_id[-4:]})"
            )
            await self.event_bus.dispatch(
                NavigationCompleteEvent(
                    target_id=target_id,
                    url=event.url,
                    status=None,  # CDP doesn't provide status directly
                )
            )
            await self.event_bus.dispatch(
                AgentFocusChangedEvent(target_id=target_id, url=event.url)
            )  # do not await! AgentFocusChangedEvent calls SwitchTabEvent and it will deadlock, dispatch to enqueue and return

            # Note: These should be handled by dedicated watchdogs:
            # - Security checks (security_watchdog)
            # - Page health checks (crash_watchdog)
            # - Dialog handling (dialog_watchdog)
            # - Download handling (downloads_watchdog)
            # - DOM rebuilding (dom_watchdog)

        except Exception as e:
            self.logger.error(f"Navigation failed: {type(e).__name__}: {e}")
            if target_id:
                await self.event_bus.dispatch(
                    NavigationCompleteEvent(
                        target_id=target_id,
                        url=event.url,
                        error_message=f"{type(e).__name__}: {e}",
                    )
                )
                await self.event_bus.dispatch(
                    AgentFocusChangedEvent(target_id=target_id, url=event.url)
                )
            raise

    async def on_SwitchTabEvent(self, event: SwitchTabEvent) -> TargetID:
        """Handle tab switching - core browser functionality."""
        if not self.agent_focus:
            raise RuntimeError("Cannot switch tabs - browser not connected")

        all_pages = await self._cdp_get_all_pages()
        if event.target_id is None:
            # most recently opened page
            if all_pages:
                # update the target id to be the id of the most recently opened page, then proceed to switch to it
                event.target_id = all_pages[-1]["targetId"]
            else:
                # no pages open at all, create a new one (handles switching to it automatically)
                assert (
                    self._cdp_client_root is not None
                ), "CDP client root not initialized - browser may not be connected yet"
                new_target = await self._cdp_client_root.send.Target.createTarget(
                    params={"url": "about:blank"}
                )
                target_id = new_target["targetId"]
                # do not await! these may circularly trigger SwitchTabEvent and could deadlock, dispatch to enqueue and return
                self.event_bus.dispatch(
                    TabCreatedEvent(url="about:blank", target_id=target_id)
                )
                self.event_bus.dispatch(
                    AgentFocusChangedEvent(target_id=target_id, url="about:blank")
                )
                return target_id

        # switch to the target
        self.agent_focus = await self.get_or_create_cdp_session(
            target_id=event.target_id, focus=True
        )

        # dispatch focus changed event
        await self.event_bus.dispatch(
            AgentFocusChangedEvent(
                target_id=self.agent_focus.target_id,
                url=self.agent_focus.url,
            )
        )
        return self.agent_focus.target_id

    async def on_CloseTabEvent(self, event: CloseTabEvent) -> None:
        """Handle tab closure - update focus if needed."""

        cdp_session = await self.get_or_create_cdp_session(target_id=None, focus=False)
        await self.event_bus.dispatch(TabClosedEvent(target_id=event.target_id))
        await cdp_session.cdp_client.send.Target.closeTarget(
            params={"targetId": event.target_id}
        )

    async def on_TabCreatedEvent(self, event: TabCreatedEvent) -> None:
        """Handle tab creation - apply viewport settings to new tab."""
        # Apply viewport settings if configured
        if self.browser_profile.viewport and not self.browser_profile.no_viewport:
            try:
                viewport_width = self.browser_profile.viewport.width
                viewport_height = self.browser_profile.viewport.height
                device_scale_factor = self.browser_profile.device_scale_factor or 1.0

                # Use the helper method with the new tab's target_id
                await self._cdp_set_viewport(
                    viewport_width,
                    viewport_height,
                    device_scale_factor,
                    target_id=event.target_id,
                )

                self.logger.debug(
                    f"Applied viewport {viewport_width}x{viewport_height} to tab {event.target_id[-8:]}"
                )
            except Exception as e:
                self.logger.warning(
                    f"Failed to set viewport for new tab {event.target_id[-8:]}: {e}"
                )

    async def on_TabClosedEvent(self, event: TabClosedEvent) -> None:
        """Handle tab closure - update focus if needed."""
        if not self.agent_focus:
            return

        # Get current tab index
        current_target_id = self.agent_focus.target_id

        # If the closed tab was the current one, find a new target
        if current_target_id == event.target_id:
            await self.event_bus.dispatch(SwitchTabEvent(target_id=None))

    async def on_AgentFocusChangedEvent(self, event: AgentFocusChangedEvent) -> None:
        """Handle agent focus change - update focus and clear cache."""
        self.logger.debug(
            f"🔄 AgentFocusChangedEvent received: target_id=...{event.target_id[-4:]} url={event.url}"
        )

        # Clear cached DOM state since focus changed
        # self.logger.debug('🔄 Clearing DOM cache...')
        if self._dom_watchdog:
            self._dom_watchdog.clear_cache()
            # self.logger.debug('🔄 Cleared DOM cache after focus change')

        # Clear cached browser state
        # self.logger.debug('🔄 Clearing cached browser state...')
        self._cached_browser_state_summary = None
        self._cached_selector_map.clear()
        self.logger.debug("🔄 Cached browser state cleared")
        all_targets = await self._cdp_get_all_pages(include_chrome=True)

        # Update agent focus if a specific target_id is provided
        if event.target_id:
            self.agent_focus = await self.get_or_create_cdp_session(
                target_id=event.target_id, focus=True
            )
            self.logger.debug(
                f"🔄 Updated agent focus to tab target_id=...{event.target_id[-4:]}"
            )
        else:
            raise RuntimeError(
                "AgentFocusChangedEvent received with no target_id for newly focused tab"
            )

        # Test that the browser is responsive by evaluating a simple expression
        if self.agent_focus:
            self.logger.debug("🔄 Testing tab responsiveness...")
            try:
                test_result = await asyncio.wait_for(
                    self.agent_focus.cdp_client.send.Runtime.evaluate(
                        params={"expression": "1 + 1", "returnByValue": True},
                        session_id=self.agent_focus.session_id,
                    ),
                    timeout=2.0,
                )
                if test_result.get("result", {}).get("value") == 2:
                    # self.logger.debug('🔄 ✅ Browser is responsive after focus change')
                    pass
                else:
                    raise Exception(
                        "❌ Failed to execute test JS expression with Page.evaluate"
                    )
            except Exception as e:
                self.logger.error(
                    f"🔄 ❌ Target {self.agent_focus.target_id} seems closed/crashed, switching to fallback page {all_targets[0]}: {type(e).__name__}: {e}"
                )
                all_pages = await self._cdp_get_all_pages()
                last_target_id = all_pages[-1]["targetId"] if all_pages else None
                self.agent_focus = await self.get_or_create_cdp_session(
                    target_id=last_target_id, focus=True
                )
                raise

        # self.logger.debug('🔄 AgentFocusChangedEvent handler completed successfully')

    async def on_FileDownloadedEvent(self, event: FileDownloadedEvent) -> None:
        """Track downloaded files during this session."""
        self.logger.debug(
            f"FileDownloadedEvent received: {event.file_name} at {event.path}"
        )
        if event.path and event.path not in self._downloaded_files:
            self._downloaded_files.append(event.path)
            self.logger.info(
                f"📁 Tracked download: {event.file_name} ({len(self._downloaded_files)} total downloads in session)"
            )
        else:
            if not event.path:
                self.logger.warning(f"FileDownloadedEvent has no path: {event}")
            else:
                self.logger.debug(f"File already tracked: {event.path}")

    async def on_BrowserStopEvent(self, event: BrowserStopEvent) -> None:
        """Handle browser stop request."""

        try:
            # Check if we should keep the browser alive
            if self.browser_profile.keep_alive and not event.force:
                self.event_bus.dispatch(
                    BrowserStoppedEvent(reason="Kept alive due to keep_alive=True")
                )
                return

            # Clear CDP session cache before stopping
            await self.reset()

            # Reset state
            if self.is_local:
                self.browser_profile.cdp_url = None

            # Notify stop and wait for all handlers to complete
            # LocalBrowserWatchdog listens for BrowserStopEvent and dispatches BrowserKillEvent
            stop_event = self.event_bus.dispatch(
                BrowserStoppedEvent(reason="Stopped by request")
            )
            await stop_event

        except Exception as e:
            self.event_bus.dispatch(
                BrowserErrorEvent(
                    error_type="BrowserStopEventError",
                    message=f"Failed to stop browser: {type(e).__name__} {e}",
                    details={"cdp_url": self.cdp_url, "is_local": self.is_local},
                )
            )

    @property
    def cdp_client(self) -> CDPClient:
        """Get the cached root CDP cdp_session.cdp_client. The client is created and started in self.connect()."""
        assert (
            self._cdp_client_root is not None
        ), "CDP client not initialized - browser may not be connected yet"
        return self._cdp_client_root

    async def get_or_create_cdp_session(
        self,
        target_id: TargetID | None = None,
        focus: bool = True,
        new_socket: bool | None = None,
    ) -> CDPSession:
        """Get or create a CDP session for a target.

        Args:
                        target_id: Target ID to get session for. If None, uses current agent focus.
                        focus: If True, switches agent focus to this target. If False, just returns session without changing focus.
                        new_socket: If True, create a dedicated WebSocket connection. If None (default), creates new socket for new targets only.

        Returns:
                        CDPSession for the specified target.
        """
        assert (
            self.cdp_url is not None
        ), "CDP URL not set - browser may not be configured or launched yet"
        assert (
            self._cdp_client_root is not None
        ), "Root CDP client not initialized - browser may not be connected yet"
        assert (
            self.agent_focus is not None
        ), "CDP session not initialized - browser may not be connected yet"

        # If no target_id specified, use the current target_id
        if target_id is None:
            target_id = self.agent_focus.target_id

        # Check if we already have a session for this target in the pool
        if target_id in self._cdp_session_pool:
            session = self._cdp_session_pool[target_id]
            if focus and self.agent_focus.target_id != target_id:
                self.logger.debug(
                    f"[get_or_create_cdp_session] Switching agent focus from {self.agent_focus.target_id} to {target_id}"
                )
                self.agent_focus = session
            if focus:
                await session.cdp_client.send.Target.activateTarget(
                    params={"targetId": session.target_id}
                )
                await session.cdp_client.send.Runtime.runIfWaitingForDebugger(
                    session_id=session.session_id
                )
            # else:
            # self.logger.debug(f'[get_or_create_cdp_session] Reusing existing session for {target_id} (focus={focus})')
            return session

        # If it's the current focus target, return that session
        if self.agent_focus.target_id == target_id:
            self._cdp_session_pool[target_id] = self.agent_focus
            return self.agent_focus

        # Create new session for this target
        # Default to True for new sessions (each new target gets its own WebSocket)
        should_use_new_socket = True if new_socket is None else new_socket
        self.logger.debug(
            f"[get_or_create_cdp_session] Creating new CDP session for target {target_id} (new_socket={should_use_new_socket})"
        )
        session = await CDPSession.for_target(
            self._cdp_client_root,
            target_id,
            new_socket=should_use_new_socket,
            cdp_url=self.cdp_url if should_use_new_socket else None,
        )
        self._cdp_session_pool[target_id] = session
        # log length of _cdp_session_pool
        self.logger.debug(
            f"[get_or_create_cdp_session] new _cdp_session_pool length: {len(self._cdp_session_pool)}"
        )

        # Only change agent focus if requested
        if focus:
            self.logger.debug(
                f"[get_or_create_cdp_session] Switching agent focus from {self.agent_focus.target_id} to {target_id}"
            )
            self.agent_focus = session
            await session.cdp_client.send.Target.activateTarget(
                params={"targetId": session.target_id}
            )
            await session.cdp_client.send.Runtime.runIfWaitingForDebugger(
                session_id=session.session_id
            )
        else:
            self.logger.debug(
                f"[get_or_create_cdp_session] Created session for {target_id} without changing focus (still on {self.agent_focus.target_id})"
            )

        return session

    @property
    def current_target_id(self) -> str | None:
        return self.agent_focus.target_id if self.agent_focus else None

    @property
    def current_session_id(self) -> str | None:
        return self.agent_focus.session_id if self.agent_focus else None

    # ========== Helper Methods ==========
    @observe_debug(
        ignore_input=True, ignore_output=True, name="get_browser_state_summary"
    )
    async def get_browser_state_summary(
        self,
        cache_clickable_elements_hashes: bool = True,
        include_screenshot: bool = True,
        cached: bool = False,
        include_recent_events: bool = False,
    ) -> BrowserStateSummary:
        if (
            cached
            and self._cached_browser_state_summary is not None
            and self._cached_browser_state_summary.dom_state
        ):
            # Don't use cached state if it has 0 interactive elements
            selector_map = self._cached_browser_state_summary.dom_state.selector_map

            # Don't use cached state if we need a screenshot but the cached state doesn't have one
            if include_screenshot and not self._cached_browser_state_summary.screenshot:
                self.logger.debug(
                    "⚠️ Cached browser state has no screenshot, fetching fresh state with screenshot"
                )
                # Fall through to fetch fresh state with screenshot
            elif selector_map and len(selector_map) > 0:
                self.logger.debug(
                    "🔄 Using pre-cached browser state summary for open tab"
                )
                return self._cached_browser_state_summary
            else:
                self.logger.debug(
                    "⚠️ Cached browser state has 0 interactive elements, fetching fresh state"
                )
                # Fall through to fetch fresh state

        # Dispatch the event and wait for result
        event: BrowserStateRequestEvent = cast(
            BrowserStateRequestEvent,
            self.event_bus.dispatch(
                BrowserStateRequestEvent(
                    include_dom=True,
                    include_screenshot=include_screenshot,
                    cache_clickable_elements_hashes=cache_clickable_elements_hashes,
                    include_recent_events=include_recent_events,
                )
            ),
        )

        # The handler returns the BrowserStateSummary directly
        result = await event.event_result(raise_if_none=True, raise_if_any=True)
        assert result is not None and result.dom_state is not None
        return result

    async def attach_all_watchdogs(self) -> None:
        """Initialize and attach all watchdogs with explicit handler registration."""
        # Prevent duplicate watchdog attachment
        if hasattr(self, "_watchdogs_attached") and self._watchdogs_attached:
            self.logger.debug(
                "Watchdogs already attached, skipping duplicate attachment"
            )
            return

        from browser_use.browser.watchdogs.aboutblank_watchdog import AboutBlankWatchdog

        # from browser_use.browser.crash_watchdog import CrashWatchdog
        from browser_use.browser.watchdogs.default_action_watchdog import (
            DefaultActionWatchdog,
        )
        from browser_use.browser.watchdogs.dom_watchdog import DOMWatchdog
        from browser_use.browser.watchdogs.downloads_watchdog import DownloadsWatchdog
        from browser_use.browser.watchdogs.local_browser_watchdog import (
            LocalBrowserWatchdog,
        )
        from browser_use.browser.watchdogs.permissions_watchdog import (
            PermissionsWatchdog,
        )
        from browser_use.browser.watchdogs.popups_watchdog import PopupsWatchdog
        from browser_use.browser.watchdogs.recording_watchdog import RecordingWatchdog
        from browser_use.browser.watchdogs.screenshot_watchdog import ScreenshotWatchdog
        from browser_use.browser.watchdogs.security_watchdog import SecurityWatchdog
        from browser_use.browser.watchdogs.storage_state_watchdog import (
            StorageStateWatchdog,
        )

        # Initialize CrashWatchdog
        # CrashWatchdog.model_rebuild()
        # self._crash_watchdog = CrashWatchdog(event_bus=self.event_bus, browser_session=self)
        # self.event_bus.on(BrowserConnectedEvent, self._crash_watchdog.on_BrowserConnectedEvent)
        # self.event_bus.on(BrowserStoppedEvent, self._crash_watchdog.on_BrowserStoppedEvent)
        # self._crash_watchdog.attach_to_session()

        # Initialize DownloadsWatchdog
        DownloadsWatchdog.model_rebuild()
        self._downloads_watchdog = DownloadsWatchdog(
            event_bus=self.event_bus, browser_session=self
        )
        # self.event_bus.on(BrowserLaunchEvent, self._downloads_watchdog.on_BrowserLaunchEvent)
        # self.event_bus.on(TabCreatedEvent, self._downloads_watchdog.on_TabCreatedEvent)
        # self.event_bus.on(TabClosedEvent, self._downloads_watchdog.on_TabClosedEvent)
        # self.event_bus.on(BrowserStoppedEvent, self._downloads_watchdog.on_BrowserStoppedEvent)
        # self.event_bus.on(NavigationCompleteEvent, self._downloads_watchdog.on_NavigationCompleteEvent)
        self._downloads_watchdog.attach_to_session()
        if self.browser_profile.auto_download_pdfs:
            self.logger.debug("📄 PDF auto-download enabled for this session")

        # Initialize StorageStateWatchdog conditionally
        # Enable when user provides either storage_state or user_data_dir (indicating they want persistence)
        should_enable_storage_state = (
            self.browser_profile.storage_state is not None
            or self.browser_profile.user_data_dir is not None
        )

        if should_enable_storage_state:
            StorageStateWatchdog.model_rebuild()
            self._storage_state_watchdog = StorageStateWatchdog(
                event_bus=self.event_bus,
                browser_session=self,
                # More conservative defaults when auto-enabled
                auto_save_interval=60.0,  # 1 minute instead of 30 seconds
                save_on_change=False,  # Only save on shutdown by default
            )
            self._storage_state_watchdog.attach_to_session()
            self.logger.debug(
                f"🍪 StorageStateWatchdog enabled (storage_state: {bool(self.browser_profile.storage_state)}, user_data_dir: {bool(self.browser_profile.user_data_dir)})"
            )
        else:
            self.logger.debug(
                "🍪 StorageStateWatchdog disabled (no storage_state or user_data_dir configured)"
            )

        # Initialize LocalBrowserWatchdog
        LocalBrowserWatchdog.model_rebuild()
        self._local_browser_watchdog = LocalBrowserWatchdog(
            event_bus=self.event_bus, browser_session=self
        )
        # self.event_bus.on(BrowserLaunchEvent, self._local_browser_watchdog.on_BrowserLaunchEvent)
        # self.event_bus.on(BrowserKillEvent, self._local_browser_watchdog.on_BrowserKillEvent)
        # self.event_bus.on(BrowserStopEvent, self._local_browser_watchdog.on_BrowserStopEvent)
        self._local_browser_watchdog.attach_to_session()

        # Initialize SecurityWatchdog (hooks NavigationWatchdog and implements allowed_domains restriction)
        SecurityWatchdog.model_rebuild()
        self._security_watchdog = SecurityWatchdog(
            event_bus=self.event_bus, browser_session=self
        )
        # Core navigation is now handled in BrowserSession directly
        # SecurityWatchdog only handles security policy enforcement
        self._security_watchdog.attach_to_session()

        # Initialize AboutBlankWatchdog (handles about:blank pages and DVD loading animation on first load)
        AboutBlankWatchdog.model_rebuild()
        self._aboutblank_watchdog = AboutBlankWatchdog(
            event_bus=self.event_bus, browser_session=self
        )
        # self.event_bus.on(BrowserStopEvent, self._aboutblank_watchdog.on_BrowserStopEvent)
        # self.event_bus.on(BrowserStoppedEvent, self._aboutblank_watchdog.on_BrowserStoppedEvent)
        # self.event_bus.on(TabCreatedEvent, self._aboutblank_watchdog.on_TabCreatedEvent)
        # self.event_bus.on(TabClosedEvent, self._aboutblank_watchdog.on_TabClosedEvent)
        self._aboutblank_watchdog.attach_to_session()

        # Initialize PopupsWatchdog (handles accepting and dismissing JS dialogs, alerts, confirm, onbeforeunload, etc.)
        PopupsWatchdog.model_rebuild()
        self._popups_watchdog = PopupsWatchdog(
            event_bus=self.event_bus, browser_session=self
        )
        # self.event_bus.on(TabCreatedEvent, self._popups_watchdog.on_TabCreatedEvent)
        # self.event_bus.on(DialogCloseEvent, self._popups_watchdog.on_DialogCloseEvent)
        self._popups_watchdog.attach_to_session()

        # Initialize PermissionsWatchdog (handles granting and revoking browser permissions like clipboard, microphone, camera, etc.)
        PermissionsWatchdog.model_rebuild()
        self._permissions_watchdog = PermissionsWatchdog(
            event_bus=self.event_bus, browser_session=self
        )
        # self.event_bus.on(BrowserConnectedEvent, self._permissions_watchdog.on_BrowserConnectedEvent)
        self._permissions_watchdog.attach_to_session()

        # Initialize DefaultActionWatchdog (handles all default actions like click, type, scroll, go back, go forward, refresh, wait, send keys, upload file, scroll to text, etc.)
        DefaultActionWatchdog.model_rebuild()
        self._default_action_watchdog = DefaultActionWatchdog(
            event_bus=self.event_bus, browser_session=self
        )
        # self.event_bus.on(ClickElementEvent, self._default_action_watchdog.on_ClickElementEvent)
        # self.event_bus.on(TypeTextEvent, self._default_action_watchdog.on_TypeTextEvent)
        # self.event_bus.on(ScrollEvent, self._default_action_watchdog.on_ScrollEvent)
        # self.event_bus.on(GoBackEvent, self._default_action_watchdog.on_GoBackEvent)
        # self.event_bus.on(GoForwardEvent, self._default_action_watchdog.on_GoForwardEvent)
        # self.event_bus.on(RefreshEvent, self._default_action_watchdog.on_RefreshEvent)
        # self.event_bus.on(WaitEvent, self._default_action_watchdog.on_WaitEvent)
        # self.event_bus.on(SendKeysEvent, self._default_action_watchdog.on_SendKeysEvent)
        # self.event_bus.on(UploadFileEvent, self._default_action_watchdog.on_UploadFileEvent)
        # self.event_bus.on(ScrollToTextEvent, self._default_action_watchdog.on_ScrollToTextEvent)
        self._default_action_watchdog.attach_to_session()

        # Initialize ScreenshotWatchdog (handles taking screenshots of the browser)
        ScreenshotWatchdog.model_rebuild()
        self._screenshot_watchdog = ScreenshotWatchdog(
            event_bus=self.event_bus, browser_session=self
        )
        # self.event_bus.on(BrowserStartEvent, self._screenshot_watchdog.on_BrowserStartEvent)
        # self.event_bus.on(BrowserStoppedEvent, self._screenshot_watchdog.on_BrowserStoppedEvent)
        # self.event_bus.on(ScreenshotEvent, self._screenshot_watchdog.on_ScreenshotEvent)
        self._screenshot_watchdog.attach_to_session()

        # Initialize DOMWatchdog (handles building the DOM tree and detecting interactive elements, depends on ScreenshotWatchdog)
        DOMWatchdog.model_rebuild()
        self._dom_watchdog = DOMWatchdog(event_bus=self.event_bus, browser_session=self)
        # self.event_bus.on(TabCreatedEvent, self._dom_watchdog.on_TabCreatedEvent)
        # self.event_bus.on(BrowserStateRequestEvent, self._dom_watchdog.on_BrowserStateRequestEvent)
        self._dom_watchdog.attach_to_session()

        # Initialize RecordingWatchdog (handles video recording)
        RecordingWatchdog.model_rebuild()
        self._recording_watchdog = RecordingWatchdog(
            event_bus=self.event_bus, browser_session=self
        )
        self._recording_watchdog.attach_to_session()

        # Mark watchdogs as attached to prevent duplicate attachment
        self._watchdogs_attached = True

    async def connect(self, cdp_url: str | None = None) -> Self:
        """Connect to a remote chromium-based browser via CDP using cdp-use.

        This MUST succeed or the browser is unusable. Fails hard on any error.
        """

        self.browser_profile.cdp_url = cdp_url or self.cdp_url
        if not self.cdp_url:
            raise RuntimeError("Cannot setup CDP connection without CDP URL")

        if not self.cdp_url.startswith("ws"):
            # If it's an HTTP URL, fetch the WebSocket URL from /json/version endpoint
            url = self.cdp_url.rstrip("/")
            if not url.endswith("/json/version"):
                url = url + "/json/version"

            # Run a tiny HTTP client to query for the WebSocket URL from the /json/version endpoint
            async with httpx.AsyncClient() as client:
                headers = self.browser_profile.headers or {}
                version_info = await client.get(url, headers=headers)
                self.browser_profile.cdp_url = version_info.json()[
                    "webSocketDebuggerUrl"
                ]

        assert self.cdp_url is not None

        browser_location = "local browser" if self.is_local else "remote browser"
        self.logger.debug(
            f"🌎 Connecting to existing chromium-based browser via CDP: {self.cdp_url} -> ({browser_location})"
        )

        try:
            # Import cdp-use client

            # Convert HTTP URL to WebSocket URL if needed

            # Create and store the CDP client for direct CDP communication
            self._cdp_client_root = CDPClient(self.cdp_url)
            assert self._cdp_client_root is not None
            await self._cdp_client_root.start()
            await self._cdp_client_root.send.Target.setAutoAttach(
                params={
                    "autoAttach": True,
                    "waitForDebuggerOnStart": False,
                    "flatten": True,
                }
            )
            self.logger.debug("CDP client connected successfully")

            # Get browser targets to find available contexts/pages
            targets = await self._cdp_client_root.send.Target.getTargets()

            # Find main browser pages (avoiding iframes, workers, extensions, etc.)
            page_targets: list[TargetInfo] = [
                t
                for t in targets["targetInfos"]
                if self._is_valid_target(
                    t,
                    include_http=True,
                    include_about=True,
                    include_pages=True,
                    include_iframes=False,
                    include_workers=False,
                )
            ]

            # Check for chrome://newtab pages and immediately redirect them
            # to about:blank to avoid JS issues from CDP on chrome://* urls
            from browser_use.utils import is_new_tab_page

            # Collect all targets that need redirection
            redirected_targets = []
            redirect_sessions = (
                {}
            )  # Store sessions created for redirection to potentially reuse
            for target in page_targets:
                target_url = target.get("url", "")
                if is_new_tab_page(target_url) and target_url != "about:blank":
                    # Redirect chrome://newtab to about:blank to avoid JS issues preventing driving chrome://newtab
                    target_id = target["targetId"]
                    self.logger.debug(
                        f"🔄 Redirecting {target_url} to about:blank for target {target_id}"
                    )
                    try:
                        # Create a CDP session for redirection (minimal domains to avoid duplicate event handlers)
                        # Only enable Page domain for navigation, avoid duplicate event handlers
                        redirect_session = await CDPSession.for_target(
                            self._cdp_client_root, target_id, domains=["Page"]
                        )
                        # Navigate to about:blank
                        await redirect_session.cdp_client.send.Page.navigate(
                            params={"url": "about:blank"},
                            session_id=redirect_session.session_id,
                        )
                        redirected_targets.append(target_id)
                        redirect_sessions[target_id] = (
                            redirect_session  # Store for potential reuse
                        )
                        # Update the target's URL in our list for later use
                        target["url"] = "about:blank"
                        # Small delay to ensure navigation completes
                        await asyncio.sleep(0.05)
                    except Exception as e:
                        self.logger.warning(
                            f"Failed to redirect {target_url} to about:blank: {e}"
                        )

            # Log summary of redirections
            if redirected_targets:
                self.logger.debug(
                    f"Redirected {len(redirected_targets)} chrome://newtab pages to about:blank"
                )

            if not page_targets:
                # No pages found, create a new one
                new_target = await self._cdp_client_root.send.Target.createTarget(
                    params={"url": "about:blank"}
                )
                target_id = new_target["targetId"]
                self.logger.debug(
                    f"📄 Created new blank page with target ID: {target_id}"
                )
            else:
                # Use the first available page
                target_id = [
                    page for page in page_targets if page.get("type") == "page"
                ][0]["targetId"]
                self.logger.debug(f"📄 Using existing page with target ID: {target_id}")

            # Store the current page target ID and add to pool
            # Reuse redirect session if available, otherwise create new one
            if target_id in redirect_sessions:
                self.logger.debug(f"Reusing redirect session for target {target_id}")
                self.agent_focus = redirect_sessions[target_id]
            else:
                # For the initial connection, we'll use the shared root WebSocket
                self.agent_focus = await CDPSession.for_target(
                    self._cdp_client_root, target_id, new_socket=False
                )
            if self.agent_focus:
                self._cdp_session_pool[target_id] = self.agent_focus

            # Enable proxy authentication handling if configured
            await self._setup_proxy_auth()

            # Verify the session is working
            try:
                if self.agent_focus:
                    assert self.agent_focus.title != "Unknown title"
                else:
                    raise RuntimeError("Failed to create CDP session")
            except Exception as e:
                self.logger.warning(f"Failed to create CDP session: {e}")
                raise

            # Dispatch TabCreatedEvent for all initial tabs (so watchdogs can initialize)
            # This replaces the duplicated logic from navigation_watchdog's _initialize_agent_focus
            for idx, target in enumerate(page_targets):
                target_url = target.get("url", "")
                self.logger.debug(
                    f"Dispatching TabCreatedEvent for initial tab {idx}: {target_url}"
                )
                self.event_bus.dispatch(
                    TabCreatedEvent(url=target_url, target_id=target["targetId"])
                )

            # Dispatch initial focus event
            if page_targets:
                initial_url = page_targets[0].get("url", "")
                self.event_bus.dispatch(
                    AgentFocusChangedEvent(
                        target_id=page_targets[0]["targetId"], url=initial_url
                    )
                )
                self.logger.debug(f"Initial agent focus set to tab 0: {initial_url}")

        except Exception as e:
            # Fatal error - browser is not usable without CDP connection
            self.logger.error(f"❌ FATAL: Failed to setup CDP connection: {e}")
            self.logger.error("❌ Browser cannot continue without CDP connection")
            # Clean up any partial state
            self._cdp_client_root = None
            self.agent_focus = None
            # Re-raise as a fatal error
            raise RuntimeError(
                f"Failed to establish CDP connection to browser: {e}"
            ) from e

        return self

    async def _setup_proxy_auth(self) -> None:
        """Enable CDP Fetch auth handling for authenticated proxy, if credentials provided.

        Handles HTTP proxy authentication challenges (Basic/Proxy) by providing
        configured credentials from BrowserProfile.
        """

        assert self._cdp_client_root

        try:
            proxy_cfg = self.browser_profile.proxy
            username = proxy_cfg.username if proxy_cfg else None
            password = proxy_cfg.password if proxy_cfg else None
            if not username or not password:
                self.logger.debug(
                    "Proxy credentials not provided; skipping proxy auth setup"
                )
                return

            # Enable Fetch domain with auth handling (do not pause all requests)
            try:
                await self._cdp_client_root.send.Fetch.enable(
                    params={"handleAuthRequests": True}
                )
                self.logger.debug(
                    "Fetch.enable(handleAuthRequests=True) enabled on root client"
                )
            except Exception as e:
                self.logger.debug(
                    f"Fetch.enable on root failed: {type(e).__name__}: {e}"
                )

            # Also enable on the focused session if available to ensure events are delivered
            try:
                if self.agent_focus:
                    await self.agent_focus.cdp_client.send.Fetch.enable(
                        params={"handleAuthRequests": True},
                        session_id=self.agent_focus.session_id,
                    )
                    self.logger.debug(
                        "Fetch.enable(handleAuthRequests=True) enabled on focused session"
                    )
            except Exception as e:
                self.logger.debug(
                    f"Fetch.enable on focused session failed: {type(e).__name__}: {e}"
                )

            def _on_auth_required(
                event: AuthRequiredEvent, session_id: SessionID | None = None
            ):
                # event keys may be snake_case or camelCase depending on generator; handle both
                request_id = event.get("requestId") or event.get("request_id")
                if not request_id:
                    return

                challenge = (
                    event.get("authChallenge") or event.get("auth_challenge") or {}
                )
                source = (challenge.get("source") or "").lower()
                # Only respond to proxy challenges
                if source == "proxy" and request_id:

                    async def _respond():
                        assert self._cdp_client_root
                        try:
                            await self._cdp_client_root.send.Fetch.continueWithAuth(
                                params={
                                    "requestId": request_id,
                                    "authChallengeResponse": {
                                        "response": "ProvideCredentials",
                                        "username": username,
                                        "password": password,
                                    },
                                },
                                session_id=session_id,
                            )
                        except Exception as e:
                            self.logger.debug(
                                f"Proxy auth respond failed: {type(e).__name__}: {e}"
                            )

                    # schedule
                    asyncio.create_task(_respond())
                else:
                    # Default behaviour for non-proxy challenges: let browser handle
                    async def _default():
                        assert self._cdp_client_root
                        try:
                            await self._cdp_client_root.send.Fetch.continueWithAuth(
                                params={
                                    "requestId": request_id,
                                    "authChallengeResponse": {"response": "Default"},
                                },
                                session_id=session_id,
                            )
                        except Exception as e:
                            self.logger.debug(
                                f"Default auth respond failed: {type(e).__name__}: {e}"
                            )

                    if request_id:
                        asyncio.create_task(_default())

            def _on_request_paused(
                event: RequestPausedEvent, session_id: SessionID | None = None
            ):
                # Continue all paused requests to avoid stalling the network
                request_id = event.get("requestId") or event.get("request_id")
                if not request_id:
                    return

                async def _continue():
                    assert self._cdp_client_root
                    try:
                        await self._cdp_client_root.send.Fetch.continueRequest(
                            params={"requestId": request_id},
                            session_id=session_id,
                        )
                    except Exception:
                        pass

                asyncio.create_task(_continue())

            # Register event handler on root client
            try:
                self._cdp_client_root.register.Fetch.authRequired(_on_auth_required)
                self._cdp_client_root.register.Fetch.requestPaused(_on_request_paused)
                if self.agent_focus:
                    self.agent_focus.cdp_client.register.Fetch.authRequired(
                        _on_auth_required
                    )
                    self.agent_focus.cdp_client.register.Fetch.requestPaused(
                        _on_request_paused
                    )
                self.logger.debug("Registered Fetch.authRequired handlers")
            except Exception as e:
                self.logger.debug(
                    f"Failed to register authRequired handlers: {type(e).__name__}: {e}"
                )

            # Auto-enable Fetch on every newly attached target to ensure auth callbacks fire
            def _on_attached(
                event: AttachedToTargetEvent, session_id: SessionID | None = None
            ):
                sid = event.get("sessionId") or event.get("session_id") or session_id
                if not sid:
                    return

                async def _enable():
                    assert self._cdp_client_root
                    try:
                        await self._cdp_client_root.send.Fetch.enable(
                            params={"handleAuthRequests": True},
                            session_id=sid,
                        )
                        self.logger.debug(
                            f"Fetch.enable(handleAuthRequests=True) enabled on attached session {sid}"
                        )
                    except Exception as e:
                        self.logger.debug(
                            f"Fetch.enable on attached session failed: {type(e).__name__}: {e}"
                        )

                asyncio.create_task(_enable())

            try:
                self._cdp_client_root.register.Target.attachedToTarget(_on_attached)
                self.logger.debug(
                    "Registered Target.attachedToTarget handler for Fetch.enable"
                )
            except Exception as e:
                self.logger.debug(
                    f"Failed to register attachedToTarget handler: {type(e).__name__}: {e}"
                )

            # Ensure Fetch is enabled for the current focused session, too
            try:
                if self.agent_focus:
                    await self.agent_focus.cdp_client.send.Fetch.enable(
                        params={
                            "handleAuthRequests": True,
                            "patterns": [{"urlPattern": "*"}],
                        },
                        session_id=self.agent_focus.session_id,
                    )
            except Exception as e:
                self.logger.debug(
                    f"Fetch.enable on focused session failed: {type(e).__name__}: {e}"
                )
        except Exception as e:
            self.logger.debug(f"Skipping proxy auth setup: {type(e).__name__}: {e}")

    async def get_tabs(self) -> list[TabInfo]:
        """Get information about all open tabs using CDP Target.getTargetInfo for speed."""
        tabs = []

        # Safety check - return empty list if browser not connected yet
        if not self._cdp_client_root:
            return tabs

        # Get all page targets using CDP
        pages = await self._cdp_get_all_pages()

        for i, page_target in enumerate(pages):
            target_id = page_target["targetId"]
            url = page_target["url"]

            # Try to get the title directly from Target.getTargetInfo - much faster!
            # The initial getTargets() doesn't include title, but getTargetInfo does
            try:
                target_info = await self.cdp_client.send.Target.getTargetInfo(
                    params={"targetId": target_id}
                )
                # The title is directly available in targetInfo
                title = target_info.get("targetInfo", {}).get("title", "")

                # Skip JS execution for chrome:// pages and new tab pages
                if is_new_tab_page(url) or url.startswith("chrome://"):
                    # Use URL as title for chrome pages, or mark new tabs as unusable
                    if is_new_tab_page(url):
                        title = "ignore this tab and do not use it"
                    elif not title:
                        # For chrome:// pages without a title, use the URL itself
                        title = url

                # Special handling for PDF pages without titles
                if (not title or title == "") and (
                    url.endswith(".pdf") or "pdf" in url
                ):
                    # PDF pages might not have a title, use URL filename
                    try:
                        from urllib.parse import urlparse

                        filename = urlparse(url).path.split("/")[-1]
                        if filename:
                            title = filename
                    except Exception:
                        pass

            except Exception as e:
                # Fallback to basic title handling
                self.logger.debug(
                    f"⚠️ Failed to get target info for tab #{i}: {_log_pretty_url(url)} - {type(e).__name__}"
                )

                if is_new_tab_page(url):
                    title = "ignore this tab and do not use it"
                elif url.startswith("chrome://"):
                    title = url
                else:
                    title = ""

            tab_info = TabInfo(
                target_id=target_id,
                url=url,
                title=title,
                parent_target_id=None,
            )
            tabs.append(tab_info)

        return tabs

    # ========== ID Lookup Methods ==========

    async def get_current_target_info(self) -> TargetInfo | None:
        """Get info about the current active target using CDP."""
        if not self.agent_focus or not self.agent_focus.target_id:
            return None

        targets = await self.cdp_client.send.Target.getTargets()
        for target in targets.get("targetInfos", []):
            if target.get("targetId") == self.agent_focus.target_id:
                # Still return even if it's not a "valid" target since we're looking for a specific ID
                return target
        return None

    async def get_current_page_url(self) -> str:
        """Get the URL of the current page using CDP."""
        target = await self.get_current_target_info()
        if target:
            return target.get("url", "")
        return "about:blank"

    async def get_current_page_title(self) -> str:
        """Get the title of the current page using CDP."""
        target_info = await self.get_current_target_info()
        if target_info:
            return target_info.get("title", "Unknown page title")
        return "Unknown page title"

    async def navigate_to(self, url: str, new_tab: bool = False) -> None:
        """Navigate to a URL using the standard event system.

        Args:
                url: URL to navigate to
                new_tab: Whether to open in a new tab
        """
        from browser_use.browser.events import NavigateToUrlEvent

        event = self.event_bus.dispatch(NavigateToUrlEvent(url=url, new_tab=new_tab))
        await event
        await event.event_result(raise_if_any=True, raise_if_none=False)

    # ========== DOM Helper Methods ==========

    async def get_dom_element_by_index(self, index: int) -> EnhancedDOMTreeNode | None:
        """Get DOM element by index.

        Get element from cached selector map.

        Args:
                index: The element index from the serialized DOM

        Returns:
                EnhancedDOMTreeNode or None if index not found
        """
        #  Check cached selector map
        if self._cached_selector_map and index in self._cached_selector_map:
            return self._cached_selector_map[index]

        return None

    def update_cached_selector_map(
        self, selector_map: dict[int, EnhancedDOMTreeNode]
    ) -> None:
        """Update the cached selector map with new DOM state.

        This should be called by the DOM watchdog after rebuilding the DOM.

        Args:
                selector_map: The new selector map from DOM serialization
        """
        self._cached_selector_map = selector_map

    # Alias for backwards compatibility
    async def get_element_by_index(self, index: int) -> EnhancedDOMTreeNode | None:
        """Alias for get_dom_element_by_index for backwards compatibility."""
        return await self.get_dom_element_by_index(index)

    async def get_target_id_from_tab_id(self, tab_id: str) -> TargetID:
        """Get the full-length TargetID from the truncated 4-char tab_id."""
        for full_target_id in self._cdp_session_pool.keys():
            if full_target_id.endswith(tab_id):
                return full_target_id

        # may not have a cached session, so we need to get all pages and find the target id
        all_targets = await self.cdp_client.send.Target.getTargets()
        # Filter for valid page/tab targets only
        for target in all_targets.get("targetInfos", []):
            if target["targetId"].endswith(tab_id):
                return target["targetId"]

        raise ValueError(f"No TargetID found ending in tab_id=...{tab_id}")

    async def get_target_id_from_url(self, url: str) -> TargetID:
        """Get the TargetID from a URL."""
        all_targets = await self.cdp_client.send.Target.getTargets()
        for target in all_targets.get("targetInfos", []):
            if target["url"] == url and target["type"] == "page":
                return target["targetId"]

        # still not found, try substring match as fallback
        for target in all_targets.get("targetInfos", []):
            if url in target["url"] and target["type"] == "page":
                return target["targetId"]

        raise ValueError(f"No TargetID found for url={url}")

    async def get_most_recently_opened_target_id(self) -> TargetID:
        """Get the most recently opened target ID."""
        _all_targets = await self.cdp_client.send.Target.getTargets()
        return (await self._cdp_get_all_pages())[-1]["targetId"]

    def is_file_input(self, element: Any) -> bool:
        """Check if element is a file input.

        Args:
                element: The DOM element to check

        Returns:
                True if element is a file input, False otherwise
        """
        if self._dom_watchdog:
            return self._dom_watchdog.is_file_input(element)
        # Fallback if watchdog not available
        return (
            hasattr(element, "node_name")
            and element.node_name.upper() == "INPUT"
            and hasattr(element, "attributes")
            and element.attributes.get("type", "").lower() == "file"
        )

    async def get_selector_map(self) -> dict[int, EnhancedDOMTreeNode]:
        """Get the current selector map from cached state or DOM watchdog.

        Returns:
                Dictionary mapping element indices to EnhancedDOMTreeNode objects
        """
        # First try cached selector map
        if self._cached_selector_map:
            return self._cached_selector_map

        # Try to get from DOM watchdog
        if self._dom_watchdog and hasattr(self._dom_watchdog, "selector_map"):
            return self._dom_watchdog.selector_map or {}

        # Return empty dict if nothing available
        return {}

    async def remove_highlights(self) -> None:
        """Remove highlights from the page using CDP."""
        if not self.browser_profile.highlight_elements:
            return

        try:
            # Get cached session
            cdp_session = await self.get_or_create_cdp_session()

            # Remove highlights via JavaScript - be thorough
            script = """
=======
	"""Event-driven browser session with backwards compatibility.

	This class provides a 2-layer architecture:
	- High-level event handling for agents/tools
	- Direct CDP/Playwright calls for browser operations

	Supports both event-driven and imperative calling styles.

	Browser configuration is stored in the browser_profile, session identity in direct fields:
	```python
	# Direct settings (recommended for most users)
	session = BrowserSession(headless=True, user_data_dir='./profile')

	# Or use a profile (for advanced use cases)
	session = BrowserSession(browser_profile=BrowserProfile(...))

	# Access session fields directly, browser settings via profile or property
	print(session.id)  # Session field
	```
	"""

	model_config = ConfigDict(
		arbitrary_types_allowed=True,
		validate_assignment=True,
		extra='forbid',
		revalidate_instances='never',  # resets private attrs on every model rebuild
	)

	def __init__(
		self,
		# Core configuration
		id: str | None = None,
		cdp_url: str | None = None,
		is_local: bool = False,
		browser_profile: BrowserProfile | None = None,
		# BrowserProfile fields that can be passed directly
		# From BrowserConnectArgs
		headers: dict[str, str] | None = None,
		# From BrowserLaunchArgs
		env: dict[str, str | float | bool] | None = None,
		executable_path: str | Path | None = None,
		headless: bool | None = None,
		args: list[str] | None = None,
		ignore_default_args: list[str] | Literal[True] | None = None,
		channel: str | None = None,
		chromium_sandbox: bool | None = None,
		devtools: bool | None = None,
		downloads_path: str | Path | None = None,
		traces_dir: str | Path | None = None,
		# From BrowserContextArgs
		accept_downloads: bool | None = None,
		permissions: list[str] | None = None,
		user_agent: str | None = None,
		screen: dict | None = None,
		viewport: dict | None = None,
		no_viewport: bool | None = None,
		device_scale_factor: float | None = None,
		record_har_content: str | None = None,
		record_har_mode: str | None = None,
		record_har_path: str | Path | None = None,
		record_video_dir: str | Path | None = None,
		record_video_framerate: int | None = None,
		record_video_size: dict | None = None,
		# From BrowserLaunchPersistentContextArgs
		user_data_dir: str | Path | None = None,
		# From BrowserNewContextArgs
		storage_state: str | Path | dict[str, Any] | None = None,
		# BrowserProfile specific fields
		disable_security: bool | None = None,
		deterministic_rendering: bool | None = None,
		allowed_domains: list[str] | None = None,
		keep_alive: bool | None = None,
		proxy: ProxySettings | None = None,
		enable_default_extensions: bool | None = None,
		window_size: dict | None = None,
		window_position: dict | None = None,
		minimum_wait_page_load_time: float | None = None,
		wait_for_network_idle_page_load_time: float | None = None,
		wait_between_actions: float | None = None,
		filter_highlight_ids: bool | None = None,
		auto_download_pdfs: bool | None = None,
		profile_directory: str | None = None,
		cookie_whitelist_domains: list[str] | None = None,
		# DOM extraction layer configuration
		cross_origin_iframes: bool | None = None,
		highlight_elements: bool | None = None,
		paint_order_filtering: bool | None = None,
		# Iframe processing limits
		max_iframes: int | None = None,
		max_iframe_depth: int | None = None,
	):
		# Following the same pattern as AgentSettings in service.py
		# Only pass non-None values to avoid validation errors
		profile_kwargs = {k: v for k, v in locals().items() if k not in ['self', 'browser_profile', 'id'] and v is not None}

		# if is_local is False but executable_path is provided, set is_local to True
		if is_local is False and executable_path is not None:
			profile_kwargs['is_local'] = True
		if not cdp_url:
			profile_kwargs['is_local'] = True

		# Create browser profile from direct parameters or use provided one
		if browser_profile is not None:
			# Merge any direct kwargs into the provided browser_profile (direct kwargs take precedence)
			merged_kwargs = {**browser_profile.model_dump(exclude_unset=True), **profile_kwargs}
			resolved_browser_profile = BrowserProfile(**merged_kwargs)
		else:
			resolved_browser_profile = BrowserProfile(**profile_kwargs)

		# Initialize the Pydantic model
		super().__init__(
			id=id or str(uuid7str()),
			browser_profile=resolved_browser_profile,
		)

	# Session configuration (session identity only)
	id: str = Field(default_factory=lambda: str(uuid7str()), description='Unique identifier for this browser session')

	# Browser configuration (reusable profile)
	browser_profile: BrowserProfile = Field(
		default_factory=lambda: DEFAULT_BROWSER_PROFILE,
		description='BrowserProfile() options to use for the session, otherwise a default profile will be used',
	)

	# Convenience properties for common browser settings
	@property
	def cdp_url(self) -> str | None:
		"""CDP URL from browser profile."""
		return self.browser_profile.cdp_url

	@property
	def is_local(self) -> bool:
		"""Whether this is a local browser instance from browser profile."""
		return self.browser_profile.is_local

	# Main shared event bus for all browser session + all watchdogs
	event_bus: EventBus = Field(default_factory=EventBus)

	# Mutable public state
	agent_focus: CDPSession | None = None

	# Mutable private state shared between watchdogs
	_cdp_client_root: CDPClient | None = PrivateAttr(default=None)
	_cdp_session_pool: dict[str, CDPSession] = PrivateAttr(default_factory=dict)
	_cached_browser_state_summary: Any = PrivateAttr(default=None)
	_cached_selector_map: dict[int, EnhancedDOMTreeNode] = PrivateAttr(default_factory=dict)
	_downloaded_files: list[str] = PrivateAttr(default_factory=list)  # Track files downloaded during this session

	# Watchdogs
	_crash_watchdog: Any | None = PrivateAttr(default=None)
	_downloads_watchdog: Any | None = PrivateAttr(default=None)
	_aboutblank_watchdog: Any | None = PrivateAttr(default=None)
	_security_watchdog: Any | None = PrivateAttr(default=None)
	_storage_state_watchdog: Any | None = PrivateAttr(default=None)
	_local_browser_watchdog: Any | None = PrivateAttr(default=None)
	_default_action_watchdog: Any | None = PrivateAttr(default=None)
	_dom_watchdog: Any | None = PrivateAttr(default=None)
	_screenshot_watchdog: Any | None = PrivateAttr(default=None)
	_permissions_watchdog: Any | None = PrivateAttr(default=None)
	_recording_watchdog: Any | None = PrivateAttr(default=None)

	_logger: Any = PrivateAttr(default=None)

	@property
	def logger(self) -> Any:
		"""Get instance-specific logger with session ID in the name"""
		# **regenerate it every time** because our id and str(self) can change as browser connection state changes
		# if self._logger is None or not self._cdp_client_root:
		# 	self._logger = logging.getLogger(f'browser_use.{self}')
		return logging.getLogger(f'browser_use.{self}')

	@cached_property
	def _id_for_logs(self) -> str:
		"""Get human-friendly semi-unique identifier for differentiating different BrowserSession instances in logs"""
		str_id = self.id[-4:]  # default to last 4 chars of truly random uuid, less helpful than cdp port but always unique enough
		port_number = (self.cdp_url or 'no-cdp').rsplit(':', 1)[-1].split('/', 1)[0].strip()
		port_is_random = not port_number.startswith('922')
		port_is_unique_enough = port_number not in _LOGGED_UNIQUE_SESSION_IDS
		if port_number and port_number.isdigit() and port_is_random and port_is_unique_enough:
			# if cdp port is random/unique enough to identify this session, use it as our id in logs
			_LOGGED_UNIQUE_SESSION_IDS.add(port_number)
			str_id = port_number
		return str_id

	@property
	def _tab_id_for_logs(self) -> str:
		return self.agent_focus.target_id[-2:] if self.agent_focus and self.agent_focus.target_id else f'{red}--{reset}'

	def __repr__(self) -> str:
		return f'BrowserSession🅑 {self._id_for_logs} 🅣 {self._tab_id_for_logs} (cdp_url={self.cdp_url}, profile={self.browser_profile})'

	def __str__(self) -> str:
		return f'BrowserSession🅑 {self._id_for_logs} 🅣 {self._tab_id_for_logs}'

	async def reset(self) -> None:
		"""Clear all cached CDP sessions with proper cleanup."""

		# TODO: clear the event bus queue here, implement this helper
		# await self.event_bus.wait_for_idle(timeout=5.0)
		# await self.event_bus.clear()

		# Disconnect sessions that own their WebSocket connections
		for session in self._cdp_session_pool.values():
			if hasattr(session, 'disconnect'):
				await session.disconnect()
		self._cdp_session_pool.clear()

		self._cdp_client_root = None  # type: ignore
		self._cached_browser_state_summary = None
		self._cached_selector_map.clear()
		self._downloaded_files.clear()

		self.agent_focus = None
		if self.is_local:
			self.browser_profile.cdp_url = None

		self._crash_watchdog = None
		self._downloads_watchdog = None
		self._aboutblank_watchdog = None
		self._security_watchdog = None
		self._storage_state_watchdog = None
		self._local_browser_watchdog = None
		self._default_action_watchdog = None
		self._dom_watchdog = None
		self._screenshot_watchdog = None
		self._permissions_watchdog = None
		self._recording_watchdog = None

	def model_post_init(self, __context) -> None:
		"""Register event handlers after model initialization."""
		# Check if handlers are already registered to prevent duplicates

		from browser_use.browser.watchdog_base import BaseWatchdog

		start_handlers = self.event_bus.handlers.get('BrowserStartEvent', [])
		start_handler_names = [getattr(h, '__name__', str(h)) for h in start_handlers]

		if any('on_BrowserStartEvent' in name for name in start_handler_names):
			raise RuntimeError(
				'[BrowserSession] Duplicate handler registration attempted! '
				'on_BrowserStartEvent is already registered. '
				'This likely means BrowserSession was initialized multiple times with the same EventBus.'
			)

		BaseWatchdog.attach_handler_to_session(self, BrowserStartEvent, self.on_BrowserStartEvent)
		BaseWatchdog.attach_handler_to_session(self, BrowserStopEvent, self.on_BrowserStopEvent)
		BaseWatchdog.attach_handler_to_session(self, NavigateToUrlEvent, self.on_NavigateToUrlEvent)
		BaseWatchdog.attach_handler_to_session(self, SwitchTabEvent, self.on_SwitchTabEvent)
		BaseWatchdog.attach_handler_to_session(self, TabCreatedEvent, self.on_TabCreatedEvent)
		BaseWatchdog.attach_handler_to_session(self, TabClosedEvent, self.on_TabClosedEvent)
		BaseWatchdog.attach_handler_to_session(self, AgentFocusChangedEvent, self.on_AgentFocusChangedEvent)
		BaseWatchdog.attach_handler_to_session(self, FileDownloadedEvent, self.on_FileDownloadedEvent)
		BaseWatchdog.attach_handler_to_session(self, CloseTabEvent, self.on_CloseTabEvent)

	async def start(self) -> None:
		"""Start the browser session."""
		start_event = self.event_bus.dispatch(BrowserStartEvent())
		await start_event
		# Ensure any exceptions from the event handler are propagated
		await start_event.event_result(raise_if_any=True, raise_if_none=False)

	async def kill(self) -> None:
		"""Kill the browser session and reset all state."""
		# First save storage state while CDP is still connected
		from browser_use.browser.events import SaveStorageStateEvent

		save_event = self.event_bus.dispatch(SaveStorageStateEvent())
		await save_event

		# Dispatch stop event to kill the browser
		await self.event_bus.dispatch(BrowserStopEvent(force=True))
		# Stop the event bus
		await self.event_bus.stop(clear=True, timeout=5)
		# Reset all state
		await self.reset()
		# Create fresh event bus
		self.event_bus = EventBus()

	async def stop(self) -> None:
		"""Stop the browser session without killing the browser process.

		This clears event buses and cached state but keeps the browser alive.
		Useful when you want to clean up resources but plan to reconnect later.
		"""
		# First save storage state while CDP is still connected
		from browser_use.browser.events import SaveStorageStateEvent

		save_event = self.event_bus.dispatch(SaveStorageStateEvent())
		await save_event

		# Now dispatch BrowserStopEvent to notify watchdogs
		await self.event_bus.dispatch(BrowserStopEvent(force=False))

		# Stop the event bus
		await self.event_bus.stop(clear=True, timeout=5)
		# Reset all state
		await self.reset()
		# Create fresh event bus
		self.event_bus = EventBus()

	async def on_BrowserStartEvent(self, event: BrowserStartEvent) -> dict[str, str]:
		"""Handle browser start request.

		Returns:
			Dict with 'cdp_url' key containing the CDP URL
		"""

		# await self.reset()

		# Initialize and attach all watchdogs FIRST so LocalBrowserWatchdog can handle BrowserLaunchEvent
		await self.attach_all_watchdogs()

		try:
			# If no CDP URL, launch local browser
			if not self.cdp_url:
				if self.is_local:
					# Launch local browser using event-driven approach
					launch_event = self.event_bus.dispatch(BrowserLaunchEvent())
					await launch_event

					# Get the CDP URL from LocalBrowserWatchdog handler result
					launch_result: BrowserLaunchResult = cast(
						BrowserLaunchResult, await launch_event.event_result(raise_if_none=True, raise_if_any=True)
					)
					self.browser_profile.cdp_url = launch_result.cdp_url
				else:
					raise ValueError('Got BrowserSession(is_local=False) but no cdp_url was provided to connect to!')

			assert self.cdp_url and '://' in self.cdp_url

			# Only connect if not already connected
			if self._cdp_client_root is None:
				# Setup browser via CDP (for both local and remote cases)
				await self.connect(cdp_url=self.cdp_url)
				assert self.cdp_client is not None

				# Notify that browser is connected (single place)
				self.event_bus.dispatch(BrowserConnectedEvent(cdp_url=self.cdp_url))
			else:
				self.logger.debug('Already connected to CDP, skipping reconnection')

			# Return the CDP URL for other components
			return {'cdp_url': self.cdp_url}

		except Exception as e:
			self.event_bus.dispatch(
				BrowserErrorEvent(
					error_type='BrowserStartEventError',
					message=f'Failed to start browser: {type(e).__name__} {e}',
					details={'cdp_url': self.cdp_url, 'is_local': self.is_local},
				)
			)
			raise

	async def on_NavigateToUrlEvent(self, event: NavigateToUrlEvent) -> None:
		"""Handle navigation requests - core browser functionality."""
		self.logger.debug(f'[on_NavigateToUrlEvent] Received NavigateToUrlEvent: url={event.url}, new_tab={event.new_tab}')
		if not self.agent_focus:
			self.logger.warning('Cannot navigate - browser not connected')
			return

		target_id = None

		# If new_tab=True but we're already in a new tab, set new_tab=False
		if event.new_tab:
			try:
				current_url = await self.get_current_page_url()
				from browser_use.utils import is_new_tab_page

				if is_new_tab_page(current_url):
					self.logger.debug(f'[on_NavigateToUrlEvent] Already in new tab ({current_url}), setting new_tab=False')
					event.new_tab = False
			except Exception as e:
				self.logger.debug(f'[on_NavigateToUrlEvent] Could not check current URL: {e}')

		# check if the url is already open in a tab somewhere that we're not currently on, if so, short-circuit and just switch to it
		targets = await self._cdp_get_all_pages()
		for target in targets:
			if target.get('url') == event.url and target['targetId'] != self.agent_focus.target_id and not event.new_tab:
				target_id = target['targetId']
				event.new_tab = False
				# await self.event_bus.dispatch(SwitchTabEvent(target_id=target_id))

		try:
			# Find or create target for navigation

			self.logger.debug(f'[on_NavigateToUrlEvent] Processing new_tab={event.new_tab}')
			if event.new_tab:
				# Look for existing about:blank tab that's not the current one
				targets = await self._cdp_get_all_pages()
				self.logger.debug(f'[on_NavigateToUrlEvent] Found {len(targets)} existing tabs')
				current_target_id = self.agent_focus.target_id if self.agent_focus else None
				self.logger.debug(f'[on_NavigateToUrlEvent] Current target_id: {current_target_id}')

				for idx, target in enumerate(targets):
					self.logger.debug(
						f'[on_NavigateToUrlEvent] Tab {idx}: url={target.get("url")}, targetId={target["targetId"]}'
					)
					if target.get('url') == 'about:blank' and target['targetId'] != current_target_id:
						target_id = target['targetId']
						self.logger.debug(f'Reusing existing about:blank tab #{target_id[-4:]}')
						break

				# Create new tab if no reusable one found
				if not target_id:
					self.logger.debug('[on_NavigateToUrlEvent] No reusable about:blank tab found, creating new tab...')
					try:
						target_id = await self._cdp_create_new_page('about:blank')
						self.logger.debug(f'[on_NavigateToUrlEvent] Created new page with target_id: {target_id}')
						targets = await self._cdp_get_all_pages()

						self.logger.debug(f'Created new tab #{target_id[-4:]}')
						# Dispatch TabCreatedEvent for new tab
						await self.event_bus.dispatch(TabCreatedEvent(target_id=target_id, url='about:blank'))
					except Exception as e:
						self.logger.error(f'[on_NavigateToUrlEvent] Failed to create new tab: {type(e).__name__}: {e}')
						# Fall back to using current tab
						target_id = self.agent_focus.target_id
						self.logger.warning(f'[on_NavigateToUrlEvent] Falling back to current tab #{target_id[-4:]}')
			else:
				# Use current tab
				target_id = target_id or self.agent_focus.target_id

			# Only switch tab if we're not already on the target tab
			if self.agent_focus is None or self.agent_focus.target_id != target_id:
				self.logger.debug(
					f'[on_NavigateToUrlEvent] Switching to target tab {target_id[-4:]} (current: {self.agent_focus.target_id[-4:] if self.agent_focus else "none"})'
				)
				# Activate target (bring to foreground)
				await self.event_bus.dispatch(SwitchTabEvent(target_id=target_id))
				# which does this for us:
				# self.agent_focus = await self.get_or_create_cdp_session(target_id)
			else:
				self.logger.debug(f'[on_NavigateToUrlEvent] Already on target tab {target_id[-4:]}, skipping SwitchTabEvent')

			assert self.agent_focus is not None and self.agent_focus.target_id == target_id, (
				'Agent focus not updated to new target_id after SwitchTabEvent should have switched to it'
			)

			# Dispatch navigation started
			await self.event_bus.dispatch(NavigationStartedEvent(target_id=target_id, url=event.url))

			# Navigate to URL
			await self.agent_focus.cdp_client.send.Page.navigate(
				params={
					'url': event.url,
					'transitionType': 'address_bar',
					# 'referrer': 'https://www.google.com',
				},
				session_id=self.agent_focus.session_id,
			)

			# # Wait a bit to ensure page starts loading
			# await asyncio.sleep(0.5)

			# Close any extension options pages that might have opened
			await self._close_extension_options_pages()

			# Dispatch navigation complete
			self.logger.debug(f'Dispatching NavigationCompleteEvent for {event.url} (tab #{target_id[-4:]})')
			await self.event_bus.dispatch(
				NavigationCompleteEvent(
					target_id=target_id,
					url=event.url,
					status=None,  # CDP doesn't provide status directly
				)
			)
			await self.event_bus.dispatch(
				AgentFocusChangedEvent(target_id=target_id, url=event.url)
			)  # do not await! AgentFocusChangedEvent calls SwitchTabEvent and it will deadlock, dispatch to enqueue and return

			# Note: These should be handled by dedicated watchdogs:
			# - Security checks (security_watchdog)
			# - Page health checks (crash_watchdog)
			# - Dialog handling (dialog_watchdog)
			# - Download handling (downloads_watchdog)
			# - DOM rebuilding (dom_watchdog)

		except Exception as e:
			self.logger.error(f'Navigation failed: {type(e).__name__}: {e}')
			if target_id:
				await self.event_bus.dispatch(
					NavigationCompleteEvent(
						target_id=target_id,
						url=event.url,
						error_message=f'{type(e).__name__}: {e}',
					)
				)
				await self.event_bus.dispatch(AgentFocusChangedEvent(target_id=target_id, url=event.url))
			raise

	async def on_SwitchTabEvent(self, event: SwitchTabEvent) -> TargetID:
		"""Handle tab switching - core browser functionality."""
		if not self.agent_focus:
			raise RuntimeError('Cannot switch tabs - browser not connected')

		all_pages = await self._cdp_get_all_pages()
		if event.target_id is None:
			# most recently opened page
			if all_pages:
				# update the target id to be the id of the most recently opened page, then proceed to switch to it
				event.target_id = all_pages[-1]['targetId']
			else:
				# no pages open at all, create a new one (handles switching to it automatically)
				assert self._cdp_client_root is not None, 'CDP client root not initialized - browser may not be connected yet'
				new_target = await self._cdp_client_root.send.Target.createTarget(params={'url': 'about:blank'})
				target_id = new_target['targetId']
				# do not await! these may circularly trigger SwitchTabEvent and could deadlock, dispatch to enqueue and return
				self.event_bus.dispatch(TabCreatedEvent(url='about:blank', target_id=target_id))
				self.event_bus.dispatch(AgentFocusChangedEvent(target_id=target_id, url='about:blank'))
				return target_id

		# switch to the target
		self.agent_focus = await self.get_or_create_cdp_session(target_id=event.target_id, focus=True)

		# dispatch focus changed event
		await self.event_bus.dispatch(
			AgentFocusChangedEvent(
				target_id=self.agent_focus.target_id,
				url=self.agent_focus.url,
			)
		)
		return self.agent_focus.target_id

	async def on_CloseTabEvent(self, event: CloseTabEvent) -> None:
		"""Handle tab closure - update focus if needed."""

		cdp_session = await self.get_or_create_cdp_session(target_id=None, focus=False)
		await self.event_bus.dispatch(TabClosedEvent(target_id=event.target_id))
		await cdp_session.cdp_client.send.Target.closeTarget(params={'targetId': event.target_id})

	async def on_TabCreatedEvent(self, event: TabCreatedEvent) -> None:
		"""Handle tab creation - apply viewport settings to new tab."""
		# Apply viewport settings if configured
		if self.browser_profile.viewport and not self.browser_profile.no_viewport:
			try:
				viewport_width = self.browser_profile.viewport.width
				viewport_height = self.browser_profile.viewport.height
				device_scale_factor = self.browser_profile.device_scale_factor or 1.0

				# Use the helper method with the new tab's target_id
				await self._cdp_set_viewport(viewport_width, viewport_height, device_scale_factor, target_id=event.target_id)

				self.logger.debug(f'Applied viewport {viewport_width}x{viewport_height} to tab {event.target_id[-8:]}')
			except Exception as e:
				self.logger.warning(f'Failed to set viewport for new tab {event.target_id[-8:]}: {e}')

	async def on_TabClosedEvent(self, event: TabClosedEvent) -> None:
		"""Handle tab closure - update focus if needed."""
		if not self.agent_focus:
			return

		# Get current tab index
		current_target_id = self.agent_focus.target_id

		# If the closed tab was the current one, find a new target
		if current_target_id == event.target_id:
			await self.event_bus.dispatch(SwitchTabEvent(target_id=None))

	async def on_AgentFocusChangedEvent(self, event: AgentFocusChangedEvent) -> None:
		"""Handle agent focus change - update focus and clear cache."""
		self.logger.debug(f'🔄 AgentFocusChangedEvent received: target_id=...{event.target_id[-4:]} url={event.url}')

		# Clear cached DOM state since focus changed
		# self.logger.debug('🔄 Clearing DOM cache...')
		if self._dom_watchdog:
			self._dom_watchdog.clear_cache()
			# self.logger.debug('🔄 Cleared DOM cache after focus change')

		# Clear cached browser state
		# self.logger.debug('🔄 Clearing cached browser state...')
		self._cached_browser_state_summary = None
		self._cached_selector_map.clear()
		self.logger.debug('🔄 Cached browser state cleared')
		all_targets = await self._cdp_get_all_pages(include_chrome=True)

		# Update agent focus if a specific target_id is provided
		if event.target_id:
			self.agent_focus = await self.get_or_create_cdp_session(target_id=event.target_id, focus=True)
			self.logger.debug(f'🔄 Updated agent focus to tab target_id=...{event.target_id[-4:]}')
		else:
			raise RuntimeError('AgentFocusChangedEvent received with no target_id for newly focused tab')

		# Test that the browser is responsive by evaluating a simple expression
		if self.agent_focus:
			self.logger.debug('🔄 Testing tab responsiveness...')
			try:
				test_result = await asyncio.wait_for(
					self.agent_focus.cdp_client.send.Runtime.evaluate(
						params={'expression': '1 + 1', 'returnByValue': True}, session_id=self.agent_focus.session_id
					),
					timeout=2.0,
				)
				if test_result.get('result', {}).get('value') == 2:
					# self.logger.debug('🔄 ✅ Browser is responsive after focus change')
					pass
				else:
					raise Exception('❌ Failed to execute test JS expression with Page.evaluate')
			except Exception as e:
				self.logger.error(
					f'🔄 ❌ Target {self.agent_focus.target_id} seems closed/crashed, switching to fallback page {all_targets[0]}: {type(e).__name__}: {e}'
				)
				all_pages = await self._cdp_get_all_pages()
				last_target_id = all_pages[-1]['targetId'] if all_pages else None
				self.agent_focus = await self.get_or_create_cdp_session(target_id=last_target_id, focus=True)
				raise

		# self.logger.debug('🔄 AgentFocusChangedEvent handler completed successfully')

	async def on_FileDownloadedEvent(self, event: FileDownloadedEvent) -> None:
		"""Track downloaded files during this session."""
		self.logger.debug(f'FileDownloadedEvent received: {event.file_name} at {event.path}')
		if event.path and event.path not in self._downloaded_files:
			self._downloaded_files.append(event.path)
			self.logger.info(f'📁 Tracked download: {event.file_name} ({len(self._downloaded_files)} total downloads in session)')
		else:
			if not event.path:
				self.logger.warning(f'FileDownloadedEvent has no path: {event}')
			else:
				self.logger.debug(f'File already tracked: {event.path}')

	async def on_BrowserStopEvent(self, event: BrowserStopEvent) -> None:
		"""Handle browser stop request."""

		try:
			# Check if we should keep the browser alive
			if self.browser_profile.keep_alive and not event.force:
				self.event_bus.dispatch(BrowserStoppedEvent(reason='Kept alive due to keep_alive=True'))
				return

			# Clear CDP session cache before stopping
			await self.reset()

			# Reset state
			if self.is_local:
				self.browser_profile.cdp_url = None

			# Notify stop and wait for all handlers to complete
			# LocalBrowserWatchdog listens for BrowserStopEvent and dispatches BrowserKillEvent
			stop_event = self.event_bus.dispatch(BrowserStoppedEvent(reason='Stopped by request'))
			await stop_event

		except Exception as e:
			self.event_bus.dispatch(
				BrowserErrorEvent(
					error_type='BrowserStopEventError',
					message=f'Failed to stop browser: {type(e).__name__} {e}',
					details={'cdp_url': self.cdp_url, 'is_local': self.is_local},
				)
			)

	@property
	def cdp_client(self) -> CDPClient:
		"""Get the cached root CDP cdp_session.cdp_client. The client is created and started in self.connect()."""
		assert self._cdp_client_root is not None, 'CDP client not initialized - browser may not be connected yet'
		return self._cdp_client_root

	async def get_or_create_cdp_session(
		self, target_id: TargetID | None = None, focus: bool = True, new_socket: bool | None = None
	) -> CDPSession:
		"""Get or create a CDP session for a target.

		Args:
				target_id: Target ID to get session for. If None, uses current agent focus.
				focus: If True, switches agent focus to this target. If False, just returns session without changing focus.
				new_socket: If True, create a dedicated WebSocket connection. If None (default), creates new socket for new targets only.

		Returns:
				CDPSession for the specified target.
		"""
		assert self.cdp_url is not None, 'CDP URL not set - browser may not be configured or launched yet'
		assert self._cdp_client_root is not None, 'Root CDP client not initialized - browser may not be connected yet'
		assert self.agent_focus is not None, 'CDP session not initialized - browser may not be connected yet'

		# If no target_id specified, use the current target_id
		if target_id is None:
			target_id = self.agent_focus.target_id

		# Check if we already have a session for this target in the pool
		if target_id in self._cdp_session_pool:
			session = self._cdp_session_pool[target_id]
			if focus and self.agent_focus.target_id != target_id:
				self.logger.debug(
					f'[get_or_create_cdp_session] Switching agent focus from {self.agent_focus.target_id} to {target_id}'
				)
				self.agent_focus = session
			if focus:
				await session.cdp_client.send.Target.activateTarget(params={'targetId': session.target_id})
				await session.cdp_client.send.Runtime.runIfWaitingForDebugger(session_id=session.session_id)
			# else:
			# self.logger.debug(f'[get_or_create_cdp_session] Reusing existing session for {target_id} (focus={focus})')
			return session

		# If it's the current focus target, return that session
		if self.agent_focus.target_id == target_id:
			self._cdp_session_pool[target_id] = self.agent_focus
			return self.agent_focus

		# Create new session for this target
		# Default to True for new sessions (each new target gets its own WebSocket)
		should_use_new_socket = True if new_socket is None else new_socket
		self.logger.debug(
			f'[get_or_create_cdp_session] Creating new CDP session for target {target_id} (new_socket={should_use_new_socket})'
		)
		session = await CDPSession.for_target(
			self._cdp_client_root,
			target_id,
			new_socket=should_use_new_socket,
			cdp_url=self.cdp_url if should_use_new_socket else None,
		)
		self._cdp_session_pool[target_id] = session
		# log length of _cdp_session_pool
		self.logger.debug(f'[get_or_create_cdp_session] new _cdp_session_pool length: {len(self._cdp_session_pool)}')

		# Only change agent focus if requested
		if focus:
			self.logger.debug(
				f'[get_or_create_cdp_session] Switching agent focus from {self.agent_focus.target_id} to {target_id}'
			)
			self.agent_focus = session
			await session.cdp_client.send.Target.activateTarget(params={'targetId': session.target_id})
			await session.cdp_client.send.Runtime.runIfWaitingForDebugger(session_id=session.session_id)
		else:
			self.logger.debug(
				f'[get_or_create_cdp_session] Created session for {target_id} without changing focus (still on {self.agent_focus.target_id})'
			)

		return session

	@property
	def current_target_id(self) -> str | None:
		return self.agent_focus.target_id if self.agent_focus else None

	@property
	def current_session_id(self) -> str | None:
		return self.agent_focus.session_id if self.agent_focus else None

	# ========== Helper Methods ==========
	@observe_debug(ignore_input=True, ignore_output=True, name='get_browser_state_summary')
	async def get_browser_state_summary(
		self,
		cache_clickable_elements_hashes: bool = True,
		include_screenshot: bool = True,
		cached: bool = False,
		include_recent_events: bool = False,
	) -> BrowserStateSummary:
		if cached and self._cached_browser_state_summary is not None and self._cached_browser_state_summary.dom_state:
			# Don't use cached state if it has 0 interactive elements
			selector_map = self._cached_browser_state_summary.dom_state.selector_map

			# Don't use cached state if we need a screenshot but the cached state doesn't have one
			if include_screenshot and not self._cached_browser_state_summary.screenshot:
				self.logger.debug('⚠️ Cached browser state has no screenshot, fetching fresh state with screenshot')
				# Fall through to fetch fresh state with screenshot
			elif selector_map and len(selector_map) > 0:
				self.logger.debug('🔄 Using pre-cached browser state summary for open tab')
				return self._cached_browser_state_summary
			else:
				self.logger.debug('⚠️ Cached browser state has 0 interactive elements, fetching fresh state')
				# Fall through to fetch fresh state

		# Dispatch the event and wait for result
		event: BrowserStateRequestEvent = cast(
			BrowserStateRequestEvent,
			self.event_bus.dispatch(
				BrowserStateRequestEvent(
					include_dom=True,
					include_screenshot=include_screenshot,
					cache_clickable_elements_hashes=cache_clickable_elements_hashes,
					include_recent_events=include_recent_events,
				)
			),
		)

		# The handler returns the BrowserStateSummary directly
		result = await event.event_result(raise_if_none=True, raise_if_any=True)
		assert result is not None and result.dom_state is not None
		return result

	async def attach_all_watchdogs(self) -> None:
		"""Initialize and attach all watchdogs with explicit handler registration."""
		# Prevent duplicate watchdog attachment
		if hasattr(self, '_watchdogs_attached') and self._watchdogs_attached:
			self.logger.debug('Watchdogs already attached, skipping duplicate attachment')
			return

		from browser_use.browser.watchdogs.aboutblank_watchdog import AboutBlankWatchdog

		# from browser_use.browser.crash_watchdog import CrashWatchdog
		from browser_use.browser.watchdogs.default_action_watchdog import DefaultActionWatchdog
		from browser_use.browser.watchdogs.dom_watchdog import DOMWatchdog
		from browser_use.browser.watchdogs.downloads_watchdog import DownloadsWatchdog
		from browser_use.browser.watchdogs.local_browser_watchdog import LocalBrowserWatchdog
		from browser_use.browser.watchdogs.permissions_watchdog import PermissionsWatchdog
		from browser_use.browser.watchdogs.popups_watchdog import PopupsWatchdog
		from browser_use.browser.watchdogs.recording_watchdog import RecordingWatchdog
		from browser_use.browser.watchdogs.screenshot_watchdog import ScreenshotWatchdog
		from browser_use.browser.watchdogs.security_watchdog import SecurityWatchdog
		from browser_use.browser.watchdogs.storage_state_watchdog import StorageStateWatchdog

		# Initialize CrashWatchdog
		# CrashWatchdog.model_rebuild()
		# self._crash_watchdog = CrashWatchdog(event_bus=self.event_bus, browser_session=self)
		# self.event_bus.on(BrowserConnectedEvent, self._crash_watchdog.on_BrowserConnectedEvent)
		# self.event_bus.on(BrowserStoppedEvent, self._crash_watchdog.on_BrowserStoppedEvent)
		# self._crash_watchdog.attach_to_session()

		# Initialize DownloadsWatchdog
		DownloadsWatchdog.model_rebuild()
		self._downloads_watchdog = DownloadsWatchdog(event_bus=self.event_bus, browser_session=self)
		# self.event_bus.on(BrowserLaunchEvent, self._downloads_watchdog.on_BrowserLaunchEvent)
		# self.event_bus.on(TabCreatedEvent, self._downloads_watchdog.on_TabCreatedEvent)
		# self.event_bus.on(TabClosedEvent, self._downloads_watchdog.on_TabClosedEvent)
		# self.event_bus.on(BrowserStoppedEvent, self._downloads_watchdog.on_BrowserStoppedEvent)
		# self.event_bus.on(NavigationCompleteEvent, self._downloads_watchdog.on_NavigationCompleteEvent)
		self._downloads_watchdog.attach_to_session()
		if self.browser_profile.auto_download_pdfs:
			self.logger.debug('📄 PDF auto-download enabled for this session')

		# Initialize StorageStateWatchdog conditionally
		# Enable when user provides either storage_state or user_data_dir (indicating they want persistence)
		should_enable_storage_state = (
			self.browser_profile.storage_state is not None or self.browser_profile.user_data_dir is not None
		)

		if should_enable_storage_state:
			StorageStateWatchdog.model_rebuild()
			self._storage_state_watchdog = StorageStateWatchdog(
				event_bus=self.event_bus,
				browser_session=self,
				# More conservative defaults when auto-enabled
				auto_save_interval=60.0,  # 1 minute instead of 30 seconds
				save_on_change=False,  # Only save on shutdown by default
			)
			self._storage_state_watchdog.attach_to_session()
			self.logger.debug(
				f'🍪 StorageStateWatchdog enabled (storage_state: {bool(self.browser_profile.storage_state)}, user_data_dir: {bool(self.browser_profile.user_data_dir)})'
			)
		else:
			self.logger.debug('🍪 StorageStateWatchdog disabled (no storage_state or user_data_dir configured)')

		# Initialize LocalBrowserWatchdog
		LocalBrowserWatchdog.model_rebuild()
		self._local_browser_watchdog = LocalBrowserWatchdog(event_bus=self.event_bus, browser_session=self)
		# self.event_bus.on(BrowserLaunchEvent, self._local_browser_watchdog.on_BrowserLaunchEvent)
		# self.event_bus.on(BrowserKillEvent, self._local_browser_watchdog.on_BrowserKillEvent)
		# self.event_bus.on(BrowserStopEvent, self._local_browser_watchdog.on_BrowserStopEvent)
		self._local_browser_watchdog.attach_to_session()

		# Initialize SecurityWatchdog (hooks NavigationWatchdog and implements allowed_domains restriction)
		SecurityWatchdog.model_rebuild()
		self._security_watchdog = SecurityWatchdog(event_bus=self.event_bus, browser_session=self)
		# Core navigation is now handled in BrowserSession directly
		# SecurityWatchdog only handles security policy enforcement
		self._security_watchdog.attach_to_session()

		# Initialize AboutBlankWatchdog (handles about:blank pages and DVD loading animation on first load)
		AboutBlankWatchdog.model_rebuild()
		self._aboutblank_watchdog = AboutBlankWatchdog(event_bus=self.event_bus, browser_session=self)
		# self.event_bus.on(BrowserStopEvent, self._aboutblank_watchdog.on_BrowserStopEvent)
		# self.event_bus.on(BrowserStoppedEvent, self._aboutblank_watchdog.on_BrowserStoppedEvent)
		# self.event_bus.on(TabCreatedEvent, self._aboutblank_watchdog.on_TabCreatedEvent)
		# self.event_bus.on(TabClosedEvent, self._aboutblank_watchdog.on_TabClosedEvent)
		self._aboutblank_watchdog.attach_to_session()

		# Initialize PopupsWatchdog (handles accepting and dismissing JS dialogs, alerts, confirm, onbeforeunload, etc.)
		PopupsWatchdog.model_rebuild()
		self._popups_watchdog = PopupsWatchdog(event_bus=self.event_bus, browser_session=self)
		# self.event_bus.on(TabCreatedEvent, self._popups_watchdog.on_TabCreatedEvent)
		# self.event_bus.on(DialogCloseEvent, self._popups_watchdog.on_DialogCloseEvent)
		self._popups_watchdog.attach_to_session()

		# Initialize PermissionsWatchdog (handles granting and revoking browser permissions like clipboard, microphone, camera, etc.)
		PermissionsWatchdog.model_rebuild()
		self._permissions_watchdog = PermissionsWatchdog(event_bus=self.event_bus, browser_session=self)
		# self.event_bus.on(BrowserConnectedEvent, self._permissions_watchdog.on_BrowserConnectedEvent)
		self._permissions_watchdog.attach_to_session()

		# Initialize DefaultActionWatchdog (handles all default actions like click, type, scroll, go back, go forward, refresh, wait, send keys, upload file, scroll to text, etc.)
		DefaultActionWatchdog.model_rebuild()
		self._default_action_watchdog = DefaultActionWatchdog(event_bus=self.event_bus, browser_session=self)
		# self.event_bus.on(ClickElementEvent, self._default_action_watchdog.on_ClickElementEvent)
		# self.event_bus.on(TypeTextEvent, self._default_action_watchdog.on_TypeTextEvent)
		# self.event_bus.on(ScrollEvent, self._default_action_watchdog.on_ScrollEvent)
		# self.event_bus.on(GoBackEvent, self._default_action_watchdog.on_GoBackEvent)
		# self.event_bus.on(GoForwardEvent, self._default_action_watchdog.on_GoForwardEvent)
		# self.event_bus.on(RefreshEvent, self._default_action_watchdog.on_RefreshEvent)
		# self.event_bus.on(WaitEvent, self._default_action_watchdog.on_WaitEvent)
		# self.event_bus.on(SendKeysEvent, self._default_action_watchdog.on_SendKeysEvent)
		# self.event_bus.on(UploadFileEvent, self._default_action_watchdog.on_UploadFileEvent)
		# self.event_bus.on(ScrollToTextEvent, self._default_action_watchdog.on_ScrollToTextEvent)
		self._default_action_watchdog.attach_to_session()

		# Initialize ScreenshotWatchdog (handles taking screenshots of the browser)
		ScreenshotWatchdog.model_rebuild()
		self._screenshot_watchdog = ScreenshotWatchdog(event_bus=self.event_bus, browser_session=self)
		# self.event_bus.on(BrowserStartEvent, self._screenshot_watchdog.on_BrowserStartEvent)
		# self.event_bus.on(BrowserStoppedEvent, self._screenshot_watchdog.on_BrowserStoppedEvent)
		# self.event_bus.on(ScreenshotEvent, self._screenshot_watchdog.on_ScreenshotEvent)
		self._screenshot_watchdog.attach_to_session()

		# Initialize DOMWatchdog (handles building the DOM tree and detecting interactive elements, depends on ScreenshotWatchdog)
		DOMWatchdog.model_rebuild()
		self._dom_watchdog = DOMWatchdog(event_bus=self.event_bus, browser_session=self)
		# self.event_bus.on(TabCreatedEvent, self._dom_watchdog.on_TabCreatedEvent)
		# self.event_bus.on(BrowserStateRequestEvent, self._dom_watchdog.on_BrowserStateRequestEvent)
		self._dom_watchdog.attach_to_session()

		# Initialize RecordingWatchdog (handles video recording)
		RecordingWatchdog.model_rebuild()
		self._recording_watchdog = RecordingWatchdog(event_bus=self.event_bus, browser_session=self)
		self._recording_watchdog.attach_to_session()

		# Mark watchdogs as attached to prevent duplicate attachment
		self._watchdogs_attached = True

	async def connect(self, cdp_url: str | None = None) -> Self:
		"""Connect to a remote chromium-based browser via CDP using cdp-use.

		This MUST succeed or the browser is unusable. Fails hard on any error.
		"""

		self.browser_profile.cdp_url = cdp_url or self.cdp_url
		if not self.cdp_url:
			raise RuntimeError('Cannot setup CDP connection without CDP URL')

		if not self.cdp_url.startswith('ws'):
			# If it's an HTTP URL, fetch the WebSocket URL from /json/version endpoint
			url = self.cdp_url.rstrip('/')
			if not url.endswith('/json/version'):
				url = url + '/json/version'

			# Run a tiny HTTP client to query for the WebSocket URL from the /json/version endpoint
			async with httpx.AsyncClient() as client:
				headers = self.browser_profile.headers or {}
				version_info = await client.get(url, headers=headers)
				self.browser_profile.cdp_url = version_info.json()['webSocketDebuggerUrl']

		assert self.cdp_url is not None

		browser_location = 'local browser' if self.is_local else 'remote browser'
		self.logger.debug(f'🌎 Connecting to existing chromium-based browser via CDP: {self.cdp_url} -> ({browser_location})')

		try:
			# Import cdp-use client

			# Convert HTTP URL to WebSocket URL if needed

			# Create and store the CDP client for direct CDP communication
			self._cdp_client_root = CDPClient(self.cdp_url)
			assert self._cdp_client_root is not None
			await self._cdp_client_root.start()
			await self._cdp_client_root.send.Target.setAutoAttach(
				params={'autoAttach': True, 'waitForDebuggerOnStart': False, 'flatten': True}
			)
			self.logger.debug('CDP client connected successfully')

			# Get browser targets to find available contexts/pages
			targets = await self._cdp_client_root.send.Target.getTargets()

			# Find main browser pages (avoiding iframes, workers, extensions, etc.)
			page_targets: list[TargetInfo] = [
				t
				for t in targets['targetInfos']
				if self._is_valid_target(
					t, include_http=True, include_about=True, include_pages=True, include_iframes=False, include_workers=False
				)
			]

			# Check for chrome://newtab pages and immediately redirect them
			# to about:blank to avoid JS issues from CDP on chrome://* urls
			from browser_use.utils import is_new_tab_page

			# Collect all targets that need redirection
			redirected_targets = []
			redirect_sessions = {}  # Store sessions created for redirection to potentially reuse
			for target in page_targets:
				target_url = target.get('url', '')
				if is_new_tab_page(target_url) and target_url != 'about:blank':
					# Redirect chrome://newtab to about:blank to avoid JS issues preventing driving chrome://newtab
					target_id = target['targetId']
					self.logger.debug(f'🔄 Redirecting {target_url} to about:blank for target {target_id}')
					try:
						# Create a CDP session for redirection (minimal domains to avoid duplicate event handlers)
						# Only enable Page domain for navigation, avoid duplicate event handlers
						redirect_session = await CDPSession.for_target(self._cdp_client_root, target_id, domains=['Page'])
						# Navigate to about:blank
						await redirect_session.cdp_client.send.Page.navigate(
							params={'url': 'about:blank'}, session_id=redirect_session.session_id
						)
						redirected_targets.append(target_id)
						redirect_sessions[target_id] = redirect_session  # Store for potential reuse
						# Update the target's URL in our list for later use
						target['url'] = 'about:blank'
						# Small delay to ensure navigation completes
						await asyncio.sleep(0.05)
					except Exception as e:
						self.logger.warning(f'Failed to redirect {target_url} to about:blank: {e}')

			# Log summary of redirections
			if redirected_targets:
				self.logger.debug(f'Redirected {len(redirected_targets)} chrome://newtab pages to about:blank')

			if not page_targets:
				# No pages found, create a new one
				new_target = await self._cdp_client_root.send.Target.createTarget(params={'url': 'about:blank'})
				target_id = new_target['targetId']
				self.logger.debug(f'📄 Created new blank page with target ID: {target_id}')
			else:
				# Use the first available page
				target_id = [page for page in page_targets if page.get('type') == 'page'][0]['targetId']
				self.logger.debug(f'📄 Using existing page with target ID: {target_id}')

			# Store the current page target ID and add to pool
			# Reuse redirect session if available, otherwise create new one
			if target_id in redirect_sessions:
				self.logger.debug(f'Reusing redirect session for target {target_id}')
				self.agent_focus = redirect_sessions[target_id]
			else:
				# For the initial connection, we'll use the shared root WebSocket
				self.agent_focus = await CDPSession.for_target(self._cdp_client_root, target_id, new_socket=False)
			if self.agent_focus:
				self._cdp_session_pool[target_id] = self.agent_focus

			# Enable proxy authentication handling if configured
			await self._setup_proxy_auth()

			# Verify the session is working
			try:
				if self.agent_focus:
					assert self.agent_focus.title != 'Unknown title'
				else:
					raise RuntimeError('Failed to create CDP session')
			except Exception as e:
				self.logger.warning(f'Failed to create CDP session: {e}')
				raise

			# Dispatch TabCreatedEvent for all initial tabs (so watchdogs can initialize)
			# This replaces the duplicated logic from navigation_watchdog's _initialize_agent_focus
			for idx, target in enumerate(page_targets):
				target_url = target.get('url', '')
				self.logger.debug(f'Dispatching TabCreatedEvent for initial tab {idx}: {target_url}')
				self.event_bus.dispatch(TabCreatedEvent(url=target_url, target_id=target['targetId']))

			# Dispatch initial focus event
			if page_targets:
				initial_url = page_targets[0].get('url', '')
				self.event_bus.dispatch(AgentFocusChangedEvent(target_id=page_targets[0]['targetId'], url=initial_url))
				self.logger.debug(f'Initial agent focus set to tab 0: {initial_url}')

		except Exception as e:
			# Fatal error - browser is not usable without CDP connection
			self.logger.error(f'❌ FATAL: Failed to setup CDP connection: {e}')
			self.logger.error('❌ Browser cannot continue without CDP connection')
			# Clean up any partial state
			self._cdp_client_root = None
			self.agent_focus = None
			# Re-raise as a fatal error
			raise RuntimeError(f'Failed to establish CDP connection to browser: {e}') from e

		return self

	async def _setup_proxy_auth(self) -> None:
		"""Enable CDP Fetch auth handling for authenticated proxy, if credentials provided.

		Handles HTTP proxy authentication challenges (Basic/Proxy) by providing
		configured credentials from BrowserProfile.
		"""

		assert self._cdp_client_root

		try:
			proxy_cfg = self.browser_profile.proxy
			username = proxy_cfg.username if proxy_cfg else None
			password = proxy_cfg.password if proxy_cfg else None
			if not username or not password:
				self.logger.debug('Proxy credentials not provided; skipping proxy auth setup')
				return

			# Enable Fetch domain with auth handling (do not pause all requests)
			try:
				await self._cdp_client_root.send.Fetch.enable(params={'handleAuthRequests': True})
				self.logger.debug('Fetch.enable(handleAuthRequests=True) enabled on root client')
			except Exception as e:
				self.logger.debug(f'Fetch.enable on root failed: {type(e).__name__}: {e}')

			# Also enable on the focused session if available to ensure events are delivered
			try:
				if self.agent_focus:
					await self.agent_focus.cdp_client.send.Fetch.enable(
						params={'handleAuthRequests': True},
						session_id=self.agent_focus.session_id,
					)
					self.logger.debug('Fetch.enable(handleAuthRequests=True) enabled on focused session')
			except Exception as e:
				self.logger.debug(f'Fetch.enable on focused session failed: {type(e).__name__}: {e}')

			def _on_auth_required(event: AuthRequiredEvent, session_id: SessionID | None = None):
				# event keys may be snake_case or camelCase depending on generator; handle both
				request_id = event.get('requestId') or event.get('request_id')
				if not request_id:
					return

				challenge = event.get('authChallenge') or event.get('auth_challenge') or {}
				source = (challenge.get('source') or '').lower()
				# Only respond to proxy challenges
				if source == 'proxy' and request_id:

					async def _respond():
						assert self._cdp_client_root
						try:
							await self._cdp_client_root.send.Fetch.continueWithAuth(
								params={
									'requestId': request_id,
									'authChallengeResponse': {
										'response': 'ProvideCredentials',
										'username': username,
										'password': password,
									},
								},
								session_id=session_id,
							)
						except Exception as e:
							self.logger.debug(f'Proxy auth respond failed: {type(e).__name__}: {e}')

					# schedule
					asyncio.create_task(_respond())
				else:
					# Default behaviour for non-proxy challenges: let browser handle
					async def _default():
						assert self._cdp_client_root
						try:
							await self._cdp_client_root.send.Fetch.continueWithAuth(
								params={'requestId': request_id, 'authChallengeResponse': {'response': 'Default'}},
								session_id=session_id,
							)
						except Exception as e:
							self.logger.debug(f'Default auth respond failed: {type(e).__name__}: {e}')

					if request_id:
						asyncio.create_task(_default())

			def _on_request_paused(event: RequestPausedEvent, session_id: SessionID | None = None):
				# Continue all paused requests to avoid stalling the network
				request_id = event.get('requestId') or event.get('request_id')
				if not request_id:
					return

				async def _continue():
					assert self._cdp_client_root
					try:
						await self._cdp_client_root.send.Fetch.continueRequest(
							params={'requestId': request_id},
							session_id=session_id,
						)
					except Exception:
						pass

				asyncio.create_task(_continue())

			# Register event handler on root client
			try:
				self._cdp_client_root.register.Fetch.authRequired(_on_auth_required)
				self._cdp_client_root.register.Fetch.requestPaused(_on_request_paused)
				if self.agent_focus:
					self.agent_focus.cdp_client.register.Fetch.authRequired(_on_auth_required)
					self.agent_focus.cdp_client.register.Fetch.requestPaused(_on_request_paused)
				self.logger.debug('Registered Fetch.authRequired handlers')
			except Exception as e:
				self.logger.debug(f'Failed to register authRequired handlers: {type(e).__name__}: {e}')

			# Auto-enable Fetch on every newly attached target to ensure auth callbacks fire
			def _on_attached(event: AttachedToTargetEvent, session_id: SessionID | None = None):
				sid = event.get('sessionId') or event.get('session_id') or session_id
				if not sid:
					return

				async def _enable():
					assert self._cdp_client_root
					try:
						await self._cdp_client_root.send.Fetch.enable(
							params={'handleAuthRequests': True},
							session_id=sid,
						)
						self.logger.debug(f'Fetch.enable(handleAuthRequests=True) enabled on attached session {sid}')
					except Exception as e:
						self.logger.debug(f'Fetch.enable on attached session failed: {type(e).__name__}: {e}')

				asyncio.create_task(_enable())

			try:
				self._cdp_client_root.register.Target.attachedToTarget(_on_attached)
				self.logger.debug('Registered Target.attachedToTarget handler for Fetch.enable')
			except Exception as e:
				self.logger.debug(f'Failed to register attachedToTarget handler: {type(e).__name__}: {e}')

			# Ensure Fetch is enabled for the current focused session, too
			try:
				if self.agent_focus:
					await self.agent_focus.cdp_client.send.Fetch.enable(
						params={'handleAuthRequests': True, 'patterns': [{'urlPattern': '*'}]},
						session_id=self.agent_focus.session_id,
					)
			except Exception as e:
				self.logger.debug(f'Fetch.enable on focused session failed: {type(e).__name__}: {e}')
		except Exception as e:
			self.logger.debug(f'Skipping proxy auth setup: {type(e).__name__}: {e}')

	async def get_tabs(self) -> list[TabInfo]:
		"""Get information about all open tabs using CDP Target.getTargetInfo for speed."""
		tabs = []

		# Safety check - return empty list if browser not connected yet
		if not self._cdp_client_root:
			return tabs

		# Get all page targets using CDP
		pages = await self._cdp_get_all_pages()

		for i, page_target in enumerate(pages):
			target_id = page_target['targetId']
			url = page_target['url']

			# Try to get the title directly from Target.getTargetInfo - much faster!
			# The initial getTargets() doesn't include title, but getTargetInfo does
			try:
				target_info = await self.cdp_client.send.Target.getTargetInfo(params={'targetId': target_id})
				# The title is directly available in targetInfo
				title = target_info.get('targetInfo', {}).get('title', '')

				# Skip JS execution for chrome:// pages and new tab pages
				if is_new_tab_page(url) or url.startswith('chrome://'):
					# Use URL as title for chrome pages, or mark new tabs as unusable
					if is_new_tab_page(url):
						title = 'ignore this tab and do not use it'
					elif not title:
						# For chrome:// pages without a title, use the URL itself
						title = url

				# Special handling for PDF pages without titles
				if (not title or title == '') and (url.endswith('.pdf') or 'pdf' in url):
					# PDF pages might not have a title, use URL filename
					try:
						from urllib.parse import urlparse

						filename = urlparse(url).path.split('/')[-1]
						if filename:
							title = filename
					except Exception:
						pass

			except Exception as e:
				# Fallback to basic title handling
				self.logger.debug(f'⚠️ Failed to get target info for tab #{i}: {_log_pretty_url(url)} - {type(e).__name__}')

				if is_new_tab_page(url):
					title = 'ignore this tab and do not use it'
				elif url.startswith('chrome://'):
					title = url
				else:
					title = ''

			tab_info = TabInfo(
				target_id=target_id,
				url=url,
				title=title,
				parent_target_id=None,
			)
			tabs.append(tab_info)

		return tabs

	# ========== ID Lookup Methods ==========

	async def get_current_target_info(self) -> TargetInfo | None:
		"""Get info about the current active target using CDP."""
		if not self.agent_focus or not self.agent_focus.target_id:
			return None

		targets = await self.cdp_client.send.Target.getTargets()
		for target in targets.get('targetInfos', []):
			if target.get('targetId') == self.agent_focus.target_id:
				# Still return even if it's not a "valid" target since we're looking for a specific ID
				return target
		return None

	async def get_current_page_url(self) -> str:
		"""Get the URL of the current page using CDP."""
		target = await self.get_current_target_info()
		if target:
			return target.get('url', '')
		return 'about:blank'

	async def get_current_page_title(self) -> str:
		"""Get the title of the current page using CDP."""
		target_info = await self.get_current_target_info()
		if target_info:
			return target_info.get('title', 'Unknown page title')
		return 'Unknown page title'

	async def navigate_to(self, url: str, new_tab: bool = False) -> None:
		"""Navigate to a URL using the standard event system.

		Args:
			url: URL to navigate to
			new_tab: Whether to open in a new tab
		"""
		from browser_use.browser.events import NavigateToUrlEvent

		event = self.event_bus.dispatch(NavigateToUrlEvent(url=url, new_tab=new_tab))
		await event
		await event.event_result(raise_if_any=True, raise_if_none=False)

	# ========== DOM Helper Methods ==========

	async def get_dom_element_by_index(self, index: int) -> EnhancedDOMTreeNode | None:
		"""Get DOM element by index.

		Get element from cached selector map.

		Args:
			index: The element index from the serialized DOM

		Returns:
			EnhancedDOMTreeNode or None if index not found
		"""
		#  Check cached selector map
		if self._cached_selector_map and index in self._cached_selector_map:
			return self._cached_selector_map[index]

		return None

	def update_cached_selector_map(self, selector_map: dict[int, EnhancedDOMTreeNode]) -> None:
		"""Update the cached selector map with new DOM state.

		This should be called by the DOM watchdog after rebuilding the DOM.

		Args:
			selector_map: The new selector map from DOM serialization
		"""
		self._cached_selector_map = selector_map

	# Alias for backwards compatibility
	async def get_element_by_index(self, index: int) -> EnhancedDOMTreeNode | None:
		"""Alias for get_dom_element_by_index for backwards compatibility."""
		return await self.get_dom_element_by_index(index)

	async def get_target_id_from_tab_id(self, tab_id: str) -> TargetID:
		"""Get the full-length TargetID from the truncated 4-char tab_id."""
		for full_target_id in self._cdp_session_pool.keys():
			if full_target_id.endswith(tab_id):
				return full_target_id

		# may not have a cached session, so we need to get all pages and find the target id
		all_targets = await self.cdp_client.send.Target.getTargets()
		# Filter for valid page/tab targets only
		for target in all_targets.get('targetInfos', []):
			if target['targetId'].endswith(tab_id):
				return target['targetId']

		raise ValueError(f'No TargetID found ending in tab_id=...{tab_id}')

	async def get_target_id_from_url(self, url: str) -> TargetID:
		"""Get the TargetID from a URL."""
		all_targets = await self.cdp_client.send.Target.getTargets()
		for target in all_targets.get('targetInfos', []):
			if target['url'] == url and target['type'] == 'page':
				return target['targetId']

		# still not found, try substring match as fallback
		for target in all_targets.get('targetInfos', []):
			if url in target['url'] and target['type'] == 'page':
				return target['targetId']

		raise ValueError(f'No TargetID found for url={url}')

	async def get_most_recently_opened_target_id(self) -> TargetID:
		"""Get the most recently opened target ID."""
		all_targets = await self.cdp_client.send.Target.getTargets()
		return (await self._cdp_get_all_pages())[-1]['targetId']

	def is_file_input(self, element: Any) -> bool:
		"""Check if element is a file input.

		Args:
			element: The DOM element to check

		Returns:
			True if element is a file input, False otherwise
		"""
		if self._dom_watchdog:
			return self._dom_watchdog.is_file_input(element)
		# Fallback if watchdog not available
		return (
			hasattr(element, 'node_name')
			and element.node_name.upper() == 'INPUT'
			and hasattr(element, 'attributes')
			and element.attributes.get('type', '').lower() == 'file'
		)

	async def get_selector_map(self) -> dict[int, EnhancedDOMTreeNode]:
		"""Get the current selector map from cached state or DOM watchdog.

		Returns:
			Dictionary mapping element indices to EnhancedDOMTreeNode objects
		"""
		# First try cached selector map
		if self._cached_selector_map:
			return self._cached_selector_map

		# Try to get from DOM watchdog
		if self._dom_watchdog and hasattr(self._dom_watchdog, 'selector_map'):
			return self._dom_watchdog.selector_map or {}

		# Return empty dict if nothing available
		return {}

	async def remove_highlights(self) -> None:
		"""Remove highlights from the page using CDP."""
		if not self.browser_profile.highlight_elements:
			return

		try:
			# Get cached session
			cdp_session = await self.get_or_create_cdp_session()

			# Remove highlights via JavaScript - be thorough
			script = """
>>>>>>> e3517615
			(function() {
				// Remove all browser-use highlight elements
				const highlights = document.querySelectorAll('[data-browser-use-highlight]');
				console.log('Removing', highlights.length, 'browser-use highlight elements');
				highlights.forEach(el => el.remove());
				
				// Also remove by ID in case selector missed anything
				const highlightContainer = document.getElementById('browser-use-debug-highlights');
				if (highlightContainer) {
					console.log('Removing highlight container by ID');
					highlightContainer.remove();
				}
				
				// Final cleanup - remove any orphaned tooltips
				const orphanedTooltips = document.querySelectorAll('[data-browser-use-highlight="tooltip"]');
				orphanedTooltips.forEach(el => el.remove());
				
				return { removed: highlights.length };
			})();
			"""
<<<<<<< HEAD
            result = await cdp_session.cdp_client.send.Runtime.evaluate(
                params={"expression": script, "returnByValue": True},
                session_id=cdp_session.session_id,
            )

            # Log the result for debugging
            if result and "result" in result and "value" in result["result"]:
                removed_count = result["result"]["value"].get("removed", 0)
                self.logger.debug(
                    f"Successfully removed {removed_count} highlight elements"
                )
            else:
                self.logger.debug("Highlight removal completed")

        except Exception as e:
            self.logger.warning(f"Failed to remove highlights: {e}")

    async def _close_extension_options_pages(self) -> None:
        """Close any extension options/welcome pages that have opened."""
        try:
            # Get all open pages
            targets = await self._cdp_get_all_pages()

            for target in targets:
                target_url = target.get("url", "")
                target_id = target.get("targetId", "")

                # Check if this is an extension options/welcome page
                if "chrome-extension://" in target_url and (
                    "options.html" in target_url
                    or "welcome.html" in target_url
                    or "onboarding.html" in target_url
                ):
                    self.logger.info(
                        f"[BrowserSession] 🚫 Closing extension options page: {target_url}"
                    )
                    try:
                        await self._cdp_close_page(target_id)
                    except Exception as e:
                        self.logger.debug(
                            f"[BrowserSession] Could not close extension page {target_id}: {e}"
                        )

        except Exception as e:
            self.logger.debug(
                f"[BrowserSession] Error closing extension options pages: {e}"
            )

    @property
    def downloaded_files(self) -> list[str]:
        """Get list of files downloaded during this browser session.

        Returns:
                list[str]: List of absolute file paths to downloaded files in this session
        """
        return self._downloaded_files.copy()

    # ========== CDP-based replacements for browser_context operations ==========

    async def _cdp_get_all_pages(
        self,
        include_http: bool = True,
        include_about: bool = True,
        include_pages: bool = True,
        include_iframes: bool = False,
        include_workers: bool = False,
        include_chrome: bool = False,
        include_chrome_extensions: bool = False,
        include_chrome_error: bool = False,
    ) -> list[TargetInfo]:
        """Get all browser pages/tabs using CDP Target.getTargets."""
        # Safety check - return empty list if browser not connected yet
        if not self._cdp_client_root:
            return []
        targets = await self.cdp_client.send.Target.getTargets()
        # Filter for valid page/tab targets only
        return [
            t
            for t in targets.get("targetInfos", [])
            if self._is_valid_target(
                t,
                include_http=include_http,
                include_about=include_about,
                include_pages=include_pages,
                include_iframes=include_iframes,
                include_workers=include_workers,
                include_chrome=include_chrome,
                include_chrome_extensions=include_chrome_extensions,
                include_chrome_error=include_chrome_error,
            )
        ]

    async def _cdp_create_new_page(
        self,
        url: str = "about:blank",
        background: bool = False,
        new_window: bool = False,
    ) -> str:
        """Create a new page/tab using CDP Target.createTarget. Returns target ID."""
        # Use the root CDP client to create tabs at the browser level
        if self._cdp_client_root:
            result = await self._cdp_client_root.send.Target.createTarget(
                params={"url": url, "newWindow": new_window, "background": background}
            )
        else:
            # Fallback to using cdp_client if root is not available
            result = await self.cdp_client.send.Target.createTarget(
                params={"url": url, "newWindow": new_window, "background": background}
            )
        return result["targetId"]

    async def _cdp_close_page(self, target_id: TargetID) -> None:
        """Close a page/tab using CDP Target.closeTarget."""
        await self.cdp_client.send.Target.closeTarget(params={"targetId": target_id})

    async def _cdp_get_cookies(self) -> list[Cookie]:
        """Get cookies using CDP Network.getCookies."""
        cdp_session = await self.get_or_create_cdp_session(
            target_id=None, new_socket=False
        )
        result = await asyncio.wait_for(
            cdp_session.cdp_client.send.Storage.getCookies(
                session_id=cdp_session.session_id
            ),
            timeout=8.0,
        )
        return result.get("cookies", [])

    async def _cdp_set_cookies(self, cookies: list[Cookie]) -> None:
        """Set cookies using CDP Storage.setCookies."""
        if not self.agent_focus or not cookies:
            return

        cdp_session = await self.get_or_create_cdp_session(
            target_id=None, new_socket=False
        )
        # Storage.setCookies expects params dict with 'cookies' key
        await cdp_session.cdp_client.send.Storage.setCookies(
            params={"cookies": cookies},  # type: ignore[arg-type]
            session_id=cdp_session.session_id,
        )

    async def _cdp_clear_cookies(self) -> None:
        """Clear all cookies using CDP Network.clearBrowserCookies."""
        cdp_session = await self.get_or_create_cdp_session()
        await cdp_session.cdp_client.send.Storage.clearCookies(
            session_id=cdp_session.session_id
        )

    async def _cdp_set_extra_headers(self, headers: dict[str, str]) -> None:
        """Set extra HTTP headers using CDP Network.setExtraHTTPHeaders."""
        if not self.agent_focus:
            return

        _cdp_session = await self.get_or_create_cdp_session()
        # await cdp_session.cdp_client.send.Network.setExtraHTTPHeaders(params={'headers': headers}, session_id=cdp_session.session_id)
        raise NotImplementedError("Not implemented yet")

    async def _cdp_grant_permissions(
        self, permissions: list[str], origin: str | None = None
    ) -> None:
        """Grant permissions using CDP Browser.grantPermissions."""
        _params = {"permissions": permissions}
        # if origin:
        # 	params['origin'] = origin
        _cdp_session = await self.get_or_create_cdp_session()
        # await cdp_session.cdp_client.send.Browser.grantPermissions(params=params, session_id=cdp_session.session_id)
        raise NotImplementedError("Not implemented yet")

    async def _cdp_set_geolocation(
        self, latitude: float, longitude: float, accuracy: float = 100
    ) -> None:
        """Set geolocation using CDP Emulation.setGeolocationOverride."""
        await self.cdp_client.send.Emulation.setGeolocationOverride(
            params={"latitude": latitude, "longitude": longitude, "accuracy": accuracy}
        )

    async def _cdp_clear_geolocation(self) -> None:
        """Clear geolocation override using CDP."""
        await self.cdp_client.send.Emulation.clearGeolocationOverride()

    async def _cdp_add_init_script(self, script: str) -> str:
        """Add script to evaluate on new document using CDP Page.addScriptToEvaluateOnNewDocument."""
        assert self._cdp_client_root is not None
        cdp_session = await self.get_or_create_cdp_session()

        result = (
            await cdp_session.cdp_client.send.Page.addScriptToEvaluateOnNewDocument(
                params={"source": script, "runImmediately": True},
                session_id=cdp_session.session_id,
            )
        )
        return result["identifier"]

    async def _cdp_remove_init_script(self, identifier: str) -> None:
        """Remove script added with addScriptToEvaluateOnNewDocument."""
        cdp_session = await self.get_or_create_cdp_session(target_id=None)
        await cdp_session.cdp_client.send.Page.removeScriptToEvaluateOnNewDocument(
            params={"identifier": identifier}, session_id=cdp_session.session_id
        )

    async def _cdp_set_viewport(
        self,
        width: int,
        height: int,
        device_scale_factor: float = 1.0,
        mobile: bool = False,
        target_id: str | None = None,
    ) -> None:
        """Set viewport using CDP Emulation.setDeviceMetricsOverride.

        Args:
                width: Viewport width
                height: Viewport height
                device_scale_factor: Device scale factor (default 1.0)
                mobile: Whether to emulate mobile device (default False)
                target_id: Optional target ID to set viewport for. If not provided, uses agent_focus.
        """
        if target_id:
            # Set viewport for specific target
            cdp_session = await self.get_or_create_cdp_session(
                target_id, focus=False, new_socket=False
            )
        elif self.agent_focus:
            # Use current focus
            cdp_session = self.agent_focus
        else:
            self.logger.warning(
                "Cannot set viewport: no target_id provided and agent_focus not initialized"
            )
            return

        await cdp_session.cdp_client.send.Emulation.setDeviceMetricsOverride(
            params={
                "width": width,
                "height": height,
                "deviceScaleFactor": device_scale_factor,
                "mobile": mobile,
            },
            session_id=cdp_session.session_id,
        )

    async def _cdp_get_origins(self) -> list[dict[str, Any]]:
        """Get origins with localStorage and sessionStorage using CDP."""
        origins = []
        cdp_session = await self.get_or_create_cdp_session(
            target_id=None, new_socket=False
        )

        try:
            # Enable DOMStorage domain to track storage
            await cdp_session.cdp_client.send.DOMStorage.enable(
                session_id=cdp_session.session_id
            )

            try:
                # Get all frames to find unique origins
                frames_result = await cdp_session.cdp_client.send.Page.getFrameTree(
                    session_id=cdp_session.session_id
                )

                # Extract unique origins from frames
                unique_origins = set()

                def _extract_origins(frame_tree):
                    """Recursively extract origins from frame tree."""
                    frame = frame_tree.get("frame", {})
                    origin = frame.get("securityOrigin")
                    if origin and origin != "null":
                        unique_origins.add(origin)

                    # Process child frames
                    for child in frame_tree.get("childFrames", []):
                        _extract_origins(child)

                async def _get_storage_items(
                    origin: str, is_local_storage: bool
                ) -> list[dict[str, str]] | None:
                    """Helper to get storage items for an origin."""
                    storage_type = (
                        "localStorage" if is_local_storage else "sessionStorage"
                    )
                    try:
                        result = await cdp_session.cdp_client.send.DOMStorage.getDOMStorageItems(
                            params={
                                "storageId": {
                                    "securityOrigin": origin,
                                    "isLocalStorage": is_local_storage,
                                }
                            },
                            session_id=cdp_session.session_id,
                        )

                        items = []
                        for item in result.get("entries", []):
                            if len(item) == 2:  # Each item is [key, value]
                                items.append({"name": item[0], "value": item[1]})

                        return items if items else None
                    except Exception as e:
                        self.logger.debug(
                            f"Failed to get {storage_type} for {origin}: {e}"
                        )
                        return None

                _extract_origins(frames_result.get("frameTree", {}))

                # For each unique origin, get localStorage and sessionStorage
                for origin in unique_origins:
                    origin_data = {"origin": origin}

                    # Get localStorage
                    local_storage = await _get_storage_items(
                        origin, is_local_storage=True
                    )
                    if local_storage:
                        origin_data["localStorage"] = local_storage

                    # Get sessionStorage
                    session_storage = await _get_storage_items(
                        origin, is_local_storage=False
                    )
                    if session_storage:
                        origin_data["sessionStorage"] = session_storage

                    # Only add origin if it has storage data
                    if "localStorage" in origin_data or "sessionStorage" in origin_data:
                        origins.append(origin_data)

            finally:
                # Always disable DOMStorage tracking when done
                await cdp_session.cdp_client.send.DOMStorage.disable(
                    session_id=cdp_session.session_id
                )

        except Exception as e:
            self.logger.warning(f"Failed to get origins: {e}")

        return origins

    async def _cdp_get_storage_state(self) -> dict:
        """Get storage state (cookies, localStorage, sessionStorage) using CDP."""
        # Use the _cdp_get_cookies helper which handles session attachment
        cookies = await self._cdp_get_cookies()

        # Get origins with localStorage/sessionStorage
        origins = await self._cdp_get_origins()

        return {
            "cookies": cookies,
            "origins": origins,
        }

    async def _cdp_navigate(self, url: str, target_id: TargetID | None = None) -> None:
        """Navigate to URL using CDP Page.navigate."""
        # Use provided target_id or fall back to current_target_id

        assert (
            self._cdp_client_root is not None
        ), "CDP client not initialized - browser may not be connected yet"
        assert (
            self.agent_focus is not None
        ), "CDP session not initialized - browser may not be connected yet"

        self.agent_focus = await self.get_or_create_cdp_session(
            target_id or self.agent_focus.target_id, focus=True
        )

        # Use helper to navigate on the target
        await self.agent_focus.cdp_client.send.Page.navigate(
            params={"url": url}, session_id=self.agent_focus.session_id
        )

    @staticmethod
    def _is_valid_target(
        target_info: TargetInfo,
        include_http: bool = True,
        include_chrome: bool = False,
        include_chrome_extensions: bool = False,
        include_chrome_error: bool = False,
        include_about: bool = True,
        include_iframes: bool = True,
        include_pages: bool = True,
        include_workers: bool = False,
    ) -> bool:
        """Check if a target should be processed.

        Args:
                target_info: Target info dict from CDP

        Returns:
                True if target should be processed, False if it should be skipped
        """
        target_type = target_info.get("type", "")
        url = target_info.get("url", "")

        url_allowed, type_allowed = False, False

        # Always allow new tab pages (chrome://new-tab-page/, chrome://newtab/, about:blank)
        # so they can be redirected to about:blank in connect()
        from browser_use.utils import is_new_tab_page

        if is_new_tab_page(url):
            url_allowed = True

        if url.startswith("chrome-error://") and include_chrome_error:
            url_allowed = True

        if url.startswith("chrome://") and include_chrome:
            url_allowed = True

        if url.startswith("chrome-extension://") and include_chrome_extensions:
            url_allowed = True

        # dont allow about:srcdoc! there are also other rare about: pages that we want to avoid
        if url == "about:blank" and include_about:
            url_allowed = True

        if (url.startswith("http://") or url.startswith("https://")) and include_http:
            url_allowed = True

        if (
            target_type in ("service_worker", "shared_worker", "worker")
            and include_workers
        ):
            type_allowed = True

        if target_type in ("page", "tab") and include_pages:
            type_allowed = True

        if target_type in ("iframe", "webview") and include_iframes:
            type_allowed = True

        return url_allowed and type_allowed

    async def get_all_frames(self) -> tuple[dict[str, dict], dict[str, str]]:
        """Get a complete frame hierarchy from all browser targets.

        Returns:
                Tuple of (all_frames, target_sessions) where:
                - all_frames: dict mapping frame_id -> frame info dict with all metadata
                - target_sessions: dict mapping target_id -> session_id for active sessions
        """
        all_frames = {}  # frame_id -> FrameInfo dict
        target_sessions = (
            {}
        )  # target_id -> session_id (keep sessions alive during collection)

        # Check if cross-origin iframe support is enabled
        include_cross_origin = self.browser_profile.cross_origin_iframes

        # Get all targets - only include iframes if cross-origin support is enabled
        targets = await self._cdp_get_all_pages(
            include_http=True,
            include_about=True,
            include_pages=True,
            include_iframes=include_cross_origin,  # Only include iframe targets if flag is set
            include_workers=False,
            include_chrome=False,
            include_chrome_extensions=False,
            include_chrome_error=include_cross_origin,  # Only include error pages if cross-origin is enabled
        )
        all_targets = targets

        # First pass: collect frame trees from ALL targets
        for target in all_targets:
            target_id = target["targetId"]

            # Skip iframe targets if cross-origin support is disabled
            if not include_cross_origin and target.get("type") == "iframe":
                continue

            # When cross-origin support is disabled, only process the current target
            if not include_cross_origin:
                # Only process the current focus target
                if self.agent_focus and target_id != self.agent_focus.target_id:
                    continue
                # Use the existing agent_focus session
                cdp_session = self.agent_focus
            else:
                # Get cached session for this target (don't change focus - iterating frames)
                cdp_session = await self.get_or_create_cdp_session(
                    target_id, focus=False
                )

            if cdp_session:
                target_sessions[target_id] = cdp_session.session_id

                try:
                    # Try to get frame tree (not all target types support this)
                    frame_tree_result = (
                        await cdp_session.cdp_client.send.Page.getFrameTree(
                            session_id=cdp_session.session_id
                        )
                    )

                    # Process the frame tree recursively
                    def process_frame_tree(node, parent_frame_id=None):
                        """Recursively process frame tree and add to all_frames."""
                        frame = node.get("frame", {})
                        current_frame_id = frame.get("id")

                        if current_frame_id:
                            # For iframe targets, check if the frame has a parentId field
                            # This indicates it's an OOPIF with a parent in another target
                            actual_parent_id = frame.get("parentId") or parent_frame_id

                            # Create frame info with all CDP response data plus our additions
                            frame_info = {
                                **frame,  # Include all original frame data: id, url, parentId, etc.
                                "frameTargetId": target_id,  # Target that can access this frame
                                "parentFrameId": actual_parent_id,  # Use parentId from frame if available
                                "childFrameIds": [],  # Will be populated below
                                "isCrossOrigin": False,  # Will be determined based on context
                                "isValidTarget": self._is_valid_target(
                                    target,
                                    include_http=True,
                                    include_about=True,
                                    include_pages=True,
                                    include_iframes=True,
                                    include_workers=False,
                                    include_chrome=False,  # chrome://newtab, chrome://settings, etc. are not valid frames we can control (for sanity reasons)
                                    include_chrome_extensions=False,  # chrome-extension://
                                    include_chrome_error=False,  # chrome-error://  (e.g. when iframes fail to load or are blocked by uBlock Origin)
                                ),
                            }

                            # Check if frame is cross-origin based on crossOriginIsolatedContextType
                            cross_origin_type = frame.get(
                                "crossOriginIsolatedContextType"
                            )
                            if cross_origin_type and cross_origin_type != "NotIsolated":
                                frame_info["isCrossOrigin"] = True

                            # For iframe targets, the frame itself is likely cross-origin
                            if target.get("type") == "iframe":
                                frame_info["isCrossOrigin"] = True

                            # Skip cross-origin frames if support is disabled
                            if not include_cross_origin and frame_info.get(
                                "isCrossOrigin"
                            ):
                                return  # Skip this frame and its children

                            # Add child frame IDs (note: OOPIFs won't appear here)
                            child_frames = node.get("childFrames", [])
                            for child in child_frames:
                                child_frame = child.get("frame", {})
                                child_frame_id = child_frame.get("id")
                                if child_frame_id:
                                    frame_info["childFrameIds"].append(child_frame_id)

                            # Store or merge frame info
                            if current_frame_id in all_frames:
                                # Frame already seen from another target, merge info
                                existing = all_frames[current_frame_id]
                                # If this is an iframe target, it has direct access to the frame
                                if target.get("type") == "iframe":
                                    existing["frameTargetId"] = target_id
                                    existing["isCrossOrigin"] = True
                            else:
                                all_frames[current_frame_id] = frame_info

                            # Process child frames recursively (only if we're not skipping this frame)
                            if include_cross_origin or not frame_info.get(
                                "isCrossOrigin"
                            ):
                                for child in child_frames:
                                    process_frame_tree(child, current_frame_id)

                    # Process the entire frame tree
                    process_frame_tree(frame_tree_result.get("frameTree", {}))

                except Exception as e:
                    # Target doesn't support Page domain or has no frames
                    self.logger.debug(
                        f"Failed to get frame tree for target {target_id}: {e}"
                    )

        # Second pass: populate backend node IDs and parent target IDs
        # Only do this if cross-origin support is enabled
        if include_cross_origin:
            await self._populate_frame_metadata(all_frames, target_sessions)

        return all_frames, target_sessions

    async def _populate_frame_metadata(
        self, all_frames: dict[str, dict], target_sessions: dict[str, str]
    ) -> None:
        """Populate additional frame metadata like backend node IDs and parent target IDs.

        Args:
                all_frames: Frame hierarchy dict to populate
                target_sessions: Active target sessions
        """
        for frame_id_iter, frame_info in all_frames.items():
            parent_frame_id = frame_info.get("parentFrameId")

            if parent_frame_id and parent_frame_id in all_frames:
                parent_frame_info = all_frames[parent_frame_id]
                parent_target_id = parent_frame_info.get("frameTargetId")

                # Store parent target ID
                frame_info["parentTargetId"] = parent_target_id

                # Try to get backend node ID from parent context
                if parent_target_id in target_sessions:
                    assert parent_target_id is not None
                    parent_session_id = target_sessions[parent_target_id]
                    try:
                        # Enable DOM domain
                        await self.cdp_client.send.DOM.enable(
                            session_id=parent_session_id
                        )

                        # Get frame owner info to find backend node ID
                        frame_owner = await self.cdp_client.send.DOM.getFrameOwner(
                            params={"frameId": frame_id_iter},
                            session_id=parent_session_id,
                        )

                        if frame_owner:
                            frame_info["backendNodeId"] = frame_owner.get(
                                "backendNodeId"
                            )
                            frame_info["nodeId"] = frame_owner.get("nodeId")

                    except Exception:
                        # Frame owner not available (likely cross-origin)
                        pass

    async def find_frame_target(
        self, frame_id: str, all_frames: dict[str, dict] | None = None
    ) -> dict | None:
        """Find the frame info for a specific frame ID.

        Args:
                frame_id: The frame ID to search for
                all_frames: Optional pre-built frame hierarchy. If None, will call get_all_frames()

        Returns:
                Frame info dict if found, None otherwise
        """
        if all_frames is None:
            all_frames, _ = await self.get_all_frames()

        return all_frames.get(frame_id)

    async def cdp_client_for_target(self, target_id: TargetID) -> CDPSession:
        return await self.get_or_create_cdp_session(target_id, focus=False)

    async def cdp_client_for_frame(self, frame_id: str) -> CDPSession:
        """Get a CDP client attached to the target containing the specified frame.

        Builds a unified frame hierarchy from all targets to find the correct target
        for any frame, including OOPIFs (Out-of-Process iframes).

        Args:
                frame_id: The frame ID to search for

        Returns:
                Tuple of (cdp_cdp_session, target_id) for the target containing the frame

        Raises:
                ValueError: If the frame is not found in any target
        """
        # If cross-origin iframes are disabled, just use the main session
        if not self.browser_profile.cross_origin_iframes:
            return await self.get_or_create_cdp_session()

        # Get complete frame hierarchy
        all_frames, target_sessions = await self.get_all_frames()

        # Find the requested frame
        frame_info = await self.find_frame_target(frame_id, all_frames)

        if frame_info:
            target_id = frame_info.get("frameTargetId")

            if target_id in target_sessions:
                assert target_id is not None
                # Use existing session
                _session_id = target_sessions[target_id]
                # Return the client with session attached (don't change focus)
                return await self.get_or_create_cdp_session(target_id, focus=False)

        # Frame not found
        raise ValueError(f"Frame with ID '{frame_id}' not found in any target")

    async def cdp_client_for_node(self, node: EnhancedDOMTreeNode) -> CDPSession:
        """Get CDP client for a specific DOM node based on its frame."""
        if node.frame_id:
            # # If cross-origin iframes are disabled, always use the main session
            # if not self.browser_profile.cross_origin_iframes:
            # 	assert self.agent_focus is not None, 'No active CDP session'
            # 	return self.agent_focus
            # Otherwise, try to get the frame-specific session
            try:
                cdp_session = await self.cdp_client_for_frame(node.frame_id)
                result = await cdp_session.cdp_client.send.DOM.resolveNode(
                    params={"backendNodeId": node.backend_node_id},
                    session_id=cdp_session.session_id,
                )
                object_id = result.get("object", {}).get("objectId")
                if not object_id:
                    raise ValueError(
                        f"Could not find #{node.element_index} backendNodeId={node.backend_node_id} in target_id={cdp_session.target_id}"
                    )
                return cdp_session
            except (ValueError, Exception) as e:
                # Fall back to main session if frame not found
                self.logger.debug(
                    f"Failed to get CDP client for frame {node.frame_id}: {e}, using main session"
                )

        if node.target_id:
            try:
                cdp_session = await self.get_or_create_cdp_session(
                    target_id=node.target_id, focus=False
                )
                result = await cdp_session.cdp_client.send.DOM.resolveNode(
                    params={"backendNodeId": node.backend_node_id},
                    session_id=cdp_session.session_id,
                )
                object_id = result.get("object", {}).get("objectId")
                if not object_id:
                    raise ValueError(
                        f"Could not find #{node.element_index} backendNodeId={node.backend_node_id} in target_id={cdp_session.target_id}"
                    )
            except Exception as e:
                self.logger.debug(
                    f"Failed to get CDP client for target {node.target_id}: {e}, using main session"
                )

        return await self.get_or_create_cdp_session()
=======
			result = await cdp_session.cdp_client.send.Runtime.evaluate(
				params={'expression': script, 'returnByValue': True}, session_id=cdp_session.session_id
			)

			# Log the result for debugging
			if result and 'result' in result and 'value' in result['result']:
				removed_count = result['result']['value'].get('removed', 0)
				self.logger.debug(f'Successfully removed {removed_count} highlight elements')
			else:
				self.logger.debug('Highlight removal completed')

		except Exception as e:
			self.logger.warning(f'Failed to remove highlights: {e}')

	async def _close_extension_options_pages(self) -> None:
		"""Close any extension options/welcome pages that have opened."""
		try:
			# Get all open pages
			targets = await self._cdp_get_all_pages()

			for target in targets:
				target_url = target.get('url', '')
				target_id = target.get('targetId', '')

				# Check if this is an extension options/welcome page
				if 'chrome-extension://' in target_url and (
					'options.html' in target_url or 'welcome.html' in target_url or 'onboarding.html' in target_url
				):
					self.logger.info(f'[BrowserSession] 🚫 Closing extension options page: {target_url}')
					try:
						await self._cdp_close_page(target_id)
					except Exception as e:
						self.logger.debug(f'[BrowserSession] Could not close extension page {target_id}: {e}')

		except Exception as e:
			self.logger.debug(f'[BrowserSession] Error closing extension options pages: {e}')

	@property
	def downloaded_files(self) -> list[str]:
		"""Get list of files downloaded during this browser session.

		Returns:
			list[str]: List of absolute file paths to downloaded files in this session
		"""
		return self._downloaded_files.copy()

	# ========== CDP-based replacements for browser_context operations ==========

	async def _cdp_get_all_pages(
		self,
		include_http: bool = True,
		include_about: bool = True,
		include_pages: bool = True,
		include_iframes: bool = False,
		include_workers: bool = False,
		include_chrome: bool = False,
		include_chrome_extensions: bool = False,
		include_chrome_error: bool = False,
	) -> list[TargetInfo]:
		"""Get all browser pages/tabs using CDP Target.getTargets."""
		# Safety check - return empty list if browser not connected yet
		if not self._cdp_client_root:
			return []
		targets = await self.cdp_client.send.Target.getTargets()
		# Filter for valid page/tab targets only
		return [
			t
			for t in targets.get('targetInfos', [])
			if self._is_valid_target(
				t,
				include_http=include_http,
				include_about=include_about,
				include_pages=include_pages,
				include_iframes=include_iframes,
				include_workers=include_workers,
				include_chrome=include_chrome,
				include_chrome_extensions=include_chrome_extensions,
				include_chrome_error=include_chrome_error,
			)
		]

	async def _cdp_create_new_page(self, url: str = 'about:blank', background: bool = False, new_window: bool = False) -> str:
		"""Create a new page/tab using CDP Target.createTarget. Returns target ID."""
		# Use the root CDP client to create tabs at the browser level
		if self._cdp_client_root:
			result = await self._cdp_client_root.send.Target.createTarget(
				params={'url': url, 'newWindow': new_window, 'background': background}
			)
		else:
			# Fallback to using cdp_client if root is not available
			result = await self.cdp_client.send.Target.createTarget(
				params={'url': url, 'newWindow': new_window, 'background': background}
			)
		return result['targetId']

	async def _cdp_close_page(self, target_id: TargetID) -> None:
		"""Close a page/tab using CDP Target.closeTarget."""
		await self.cdp_client.send.Target.closeTarget(params={'targetId': target_id})

	async def _cdp_get_cookies(self) -> list[Cookie]:
		"""Get cookies using CDP Network.getCookies."""
		cdp_session = await self.get_or_create_cdp_session(target_id=None, new_socket=False)
		result = await asyncio.wait_for(
			cdp_session.cdp_client.send.Storage.getCookies(session_id=cdp_session.session_id), timeout=8.0
		)
		return result.get('cookies', [])

	async def _cdp_set_cookies(self, cookies: list[Cookie]) -> None:
		"""Set cookies using CDP Storage.setCookies."""
		if not self.agent_focus or not cookies:
			return

		cdp_session = await self.get_or_create_cdp_session(target_id=None, new_socket=False)
		# Storage.setCookies expects params dict with 'cookies' key
		await cdp_session.cdp_client.send.Storage.setCookies(
			params={'cookies': cookies},  # type: ignore[arg-type]
			session_id=cdp_session.session_id,
		)

	async def _cdp_clear_cookies(self) -> None:
		"""Clear all cookies using CDP Network.clearBrowserCookies."""
		cdp_session = await self.get_or_create_cdp_session()
		await cdp_session.cdp_client.send.Storage.clearCookies(session_id=cdp_session.session_id)

	async def _cdp_set_extra_headers(self, headers: dict[str, str]) -> None:
		"""Set extra HTTP headers using CDP Network.setExtraHTTPHeaders."""
		if not self.agent_focus:
			return

		cdp_session = await self.get_or_create_cdp_session()
		# await cdp_session.cdp_client.send.Network.setExtraHTTPHeaders(params={'headers': headers}, session_id=cdp_session.session_id)
		raise NotImplementedError('Not implemented yet')

	async def _cdp_grant_permissions(self, permissions: list[str], origin: str | None = None) -> None:
		"""Grant permissions using CDP Browser.grantPermissions."""
		params = {'permissions': permissions}
		# if origin:
		# 	params['origin'] = origin
		cdp_session = await self.get_or_create_cdp_session()
		# await cdp_session.cdp_client.send.Browser.grantPermissions(params=params, session_id=cdp_session.session_id)
		raise NotImplementedError('Not implemented yet')

	async def _cdp_set_geolocation(self, latitude: float, longitude: float, accuracy: float = 100) -> None:
		"""Set geolocation using CDP Emulation.setGeolocationOverride."""
		await self.cdp_client.send.Emulation.setGeolocationOverride(
			params={'latitude': latitude, 'longitude': longitude, 'accuracy': accuracy}
		)

	async def _cdp_clear_geolocation(self) -> None:
		"""Clear geolocation override using CDP."""
		await self.cdp_client.send.Emulation.clearGeolocationOverride()

	async def _cdp_add_init_script(self, script: str) -> str:
		"""Add script to evaluate on new document using CDP Page.addScriptToEvaluateOnNewDocument."""
		assert self._cdp_client_root is not None
		cdp_session = await self.get_or_create_cdp_session()

		result = await cdp_session.cdp_client.send.Page.addScriptToEvaluateOnNewDocument(
			params={'source': script, 'runImmediately': True}, session_id=cdp_session.session_id
		)
		return result['identifier']

	async def _cdp_remove_init_script(self, identifier: str) -> None:
		"""Remove script added with addScriptToEvaluateOnNewDocument."""
		cdp_session = await self.get_or_create_cdp_session(target_id=None)
		await cdp_session.cdp_client.send.Page.removeScriptToEvaluateOnNewDocument(
			params={'identifier': identifier}, session_id=cdp_session.session_id
		)

	async def _cdp_set_viewport(
		self, width: int, height: int, device_scale_factor: float = 1.0, mobile: bool = False, target_id: str | None = None
	) -> None:
		"""Set viewport using CDP Emulation.setDeviceMetricsOverride.

		Args:
			width: Viewport width
			height: Viewport height
			device_scale_factor: Device scale factor (default 1.0)
			mobile: Whether to emulate mobile device (default False)
			target_id: Optional target ID to set viewport for. If not provided, uses agent_focus.
		"""
		if target_id:
			# Set viewport for specific target
			cdp_session = await self.get_or_create_cdp_session(target_id, focus=False, new_socket=False)
		elif self.agent_focus:
			# Use current focus
			cdp_session = self.agent_focus
		else:
			self.logger.warning('Cannot set viewport: no target_id provided and agent_focus not initialized')
			return

		await cdp_session.cdp_client.send.Emulation.setDeviceMetricsOverride(
			params={'width': width, 'height': height, 'deviceScaleFactor': device_scale_factor, 'mobile': mobile},
			session_id=cdp_session.session_id,
		)

	async def _cdp_get_origins(self) -> list[dict[str, Any]]:
		"""Get origins with localStorage and sessionStorage using CDP."""
		origins = []
		cdp_session = await self.get_or_create_cdp_session(target_id=None, new_socket=False)

		try:
			# Enable DOMStorage domain to track storage
			await cdp_session.cdp_client.send.DOMStorage.enable(session_id=cdp_session.session_id)

			try:
				# Get all frames to find unique origins
				frames_result = await cdp_session.cdp_client.send.Page.getFrameTree(session_id=cdp_session.session_id)

				# Extract unique origins from frames
				unique_origins = set()

				def _extract_origins(frame_tree):
					"""Recursively extract origins from frame tree."""
					frame = frame_tree.get('frame', {})
					origin = frame.get('securityOrigin')
					if origin and origin != 'null':
						unique_origins.add(origin)

					# Process child frames
					for child in frame_tree.get('childFrames', []):
						_extract_origins(child)

				async def _get_storage_items(origin: str, is_local_storage: bool) -> list[dict[str, str]] | None:
					"""Helper to get storage items for an origin."""
					storage_type = 'localStorage' if is_local_storage else 'sessionStorage'
					try:
						result = await cdp_session.cdp_client.send.DOMStorage.getDOMStorageItems(
							params={'storageId': {'securityOrigin': origin, 'isLocalStorage': is_local_storage}},
							session_id=cdp_session.session_id,
						)

						items = []
						for item in result.get('entries', []):
							if len(item) == 2:  # Each item is [key, value]
								items.append({'name': item[0], 'value': item[1]})

						return items if items else None
					except Exception as e:
						self.logger.debug(f'Failed to get {storage_type} for {origin}: {e}')
						return None

				_extract_origins(frames_result.get('frameTree', {}))

				# For each unique origin, get localStorage and sessionStorage
				for origin in unique_origins:
					origin_data = {'origin': origin}

					# Get localStorage
					local_storage = await _get_storage_items(origin, is_local_storage=True)
					if local_storage:
						origin_data['localStorage'] = local_storage

					# Get sessionStorage
					session_storage = await _get_storage_items(origin, is_local_storage=False)
					if session_storage:
						origin_data['sessionStorage'] = session_storage

					# Only add origin if it has storage data
					if 'localStorage' in origin_data or 'sessionStorage' in origin_data:
						origins.append(origin_data)

			finally:
				# Always disable DOMStorage tracking when done
				await cdp_session.cdp_client.send.DOMStorage.disable(session_id=cdp_session.session_id)

		except Exception as e:
			self.logger.warning(f'Failed to get origins: {e}')

		return origins

	async def _cdp_get_storage_state(self) -> dict:
		"""Get storage state (cookies, localStorage, sessionStorage) using CDP."""
		# Use the _cdp_get_cookies helper which handles session attachment
		cookies = await self._cdp_get_cookies()

		# Get origins with localStorage/sessionStorage
		origins = await self._cdp_get_origins()

		return {
			'cookies': cookies,
			'origins': origins,
		}

	async def _cdp_navigate(self, url: str, target_id: TargetID | None = None) -> None:
		"""Navigate to URL using CDP Page.navigate."""
		# Use provided target_id or fall back to current_target_id

		assert self._cdp_client_root is not None, 'CDP client not initialized - browser may not be connected yet'
		assert self.agent_focus is not None, 'CDP session not initialized - browser may not be connected yet'

		self.agent_focus = await self.get_or_create_cdp_session(target_id or self.agent_focus.target_id, focus=True)

		# Use helper to navigate on the target
		await self.agent_focus.cdp_client.send.Page.navigate(params={'url': url}, session_id=self.agent_focus.session_id)

	@staticmethod
	def _is_valid_target(
		target_info: TargetInfo,
		include_http: bool = True,
		include_chrome: bool = False,
		include_chrome_extensions: bool = False,
		include_chrome_error: bool = False,
		include_about: bool = True,
		include_iframes: bool = True,
		include_pages: bool = True,
		include_workers: bool = False,
	) -> bool:
		"""Check if a target should be processed.

		Args:
			target_info: Target info dict from CDP

		Returns:
			True if target should be processed, False if it should be skipped
		"""
		target_type = target_info.get('type', '')
		url = target_info.get('url', '')

		url_allowed, type_allowed = False, False

		# Always allow new tab pages (chrome://new-tab-page/, chrome://newtab/, about:blank)
		# so they can be redirected to about:blank in connect()
		from browser_use.utils import is_new_tab_page

		if is_new_tab_page(url):
			url_allowed = True

		if url.startswith('chrome-error://') and include_chrome_error:
			url_allowed = True

		if url.startswith('chrome://') and include_chrome:
			url_allowed = True

		if url.startswith('chrome-extension://') and include_chrome_extensions:
			url_allowed = True

		# dont allow about:srcdoc! there are also other rare about: pages that we want to avoid
		if url == 'about:blank' and include_about:
			url_allowed = True

		if (url.startswith('http://') or url.startswith('https://')) and include_http:
			url_allowed = True

		if target_type in ('service_worker', 'shared_worker', 'worker') and include_workers:
			type_allowed = True

		if target_type in ('page', 'tab') and include_pages:
			type_allowed = True

		if target_type in ('iframe', 'webview') and include_iframes:
			type_allowed = True

		return url_allowed and type_allowed

	async def get_all_frames(self) -> tuple[dict[str, dict], dict[str, str]]:
		"""Get a complete frame hierarchy from all browser targets.

		Returns:
			Tuple of (all_frames, target_sessions) where:
			- all_frames: dict mapping frame_id -> frame info dict with all metadata
			- target_sessions: dict mapping target_id -> session_id for active sessions
		"""
		all_frames = {}  # frame_id -> FrameInfo dict
		target_sessions = {}  # target_id -> session_id (keep sessions alive during collection)

		# Check if cross-origin iframe support is enabled
		include_cross_origin = self.browser_profile.cross_origin_iframes

		# Get all targets - only include iframes if cross-origin support is enabled
		targets = await self._cdp_get_all_pages(
			include_http=True,
			include_about=True,
			include_pages=True,
			include_iframes=include_cross_origin,  # Only include iframe targets if flag is set
			include_workers=False,
			include_chrome=False,
			include_chrome_extensions=False,
			include_chrome_error=include_cross_origin,  # Only include error pages if cross-origin is enabled
		)
		all_targets = targets

		# First pass: collect frame trees from ALL targets
		for target in all_targets:
			target_id = target['targetId']

			# Skip iframe targets if cross-origin support is disabled
			if not include_cross_origin and target.get('type') == 'iframe':
				continue

			# When cross-origin support is disabled, only process the current target
			if not include_cross_origin:
				# Only process the current focus target
				if self.agent_focus and target_id != self.agent_focus.target_id:
					continue
				# Use the existing agent_focus session
				cdp_session = self.agent_focus
			else:
				# Get cached session for this target (don't change focus - iterating frames)
				cdp_session = await self.get_or_create_cdp_session(target_id, focus=False)

			if cdp_session:
				target_sessions[target_id] = cdp_session.session_id

				try:
					# Try to get frame tree (not all target types support this)
					frame_tree_result = await cdp_session.cdp_client.send.Page.getFrameTree(session_id=cdp_session.session_id)

					# Process the frame tree recursively
					def process_frame_tree(node, parent_frame_id=None):
						"""Recursively process frame tree and add to all_frames."""
						frame = node.get('frame', {})
						current_frame_id = frame.get('id')

						if current_frame_id:
							# For iframe targets, check if the frame has a parentId field
							# This indicates it's an OOPIF with a parent in another target
							actual_parent_id = frame.get('parentId') or parent_frame_id

							# Create frame info with all CDP response data plus our additions
							frame_info = {
								**frame,  # Include all original frame data: id, url, parentId, etc.
								'frameTargetId': target_id,  # Target that can access this frame
								'parentFrameId': actual_parent_id,  # Use parentId from frame if available
								'childFrameIds': [],  # Will be populated below
								'isCrossOrigin': False,  # Will be determined based on context
								'isValidTarget': self._is_valid_target(
									target,
									include_http=True,
									include_about=True,
									include_pages=True,
									include_iframes=True,
									include_workers=False,
									include_chrome=False,  # chrome://newtab, chrome://settings, etc. are not valid frames we can control (for sanity reasons)
									include_chrome_extensions=False,  # chrome-extension://
									include_chrome_error=False,  # chrome-error://  (e.g. when iframes fail to load or are blocked by uBlock Origin)
								),
							}

							# Check if frame is cross-origin based on crossOriginIsolatedContextType
							cross_origin_type = frame.get('crossOriginIsolatedContextType')
							if cross_origin_type and cross_origin_type != 'NotIsolated':
								frame_info['isCrossOrigin'] = True

							# For iframe targets, the frame itself is likely cross-origin
							if target.get('type') == 'iframe':
								frame_info['isCrossOrigin'] = True

							# Skip cross-origin frames if support is disabled
							if not include_cross_origin and frame_info.get('isCrossOrigin'):
								return  # Skip this frame and its children

							# Add child frame IDs (note: OOPIFs won't appear here)
							child_frames = node.get('childFrames', [])
							for child in child_frames:
								child_frame = child.get('frame', {})
								child_frame_id = child_frame.get('id')
								if child_frame_id:
									frame_info['childFrameIds'].append(child_frame_id)

							# Store or merge frame info
							if current_frame_id in all_frames:
								# Frame already seen from another target, merge info
								existing = all_frames[current_frame_id]
								# If this is an iframe target, it has direct access to the frame
								if target.get('type') == 'iframe':
									existing['frameTargetId'] = target_id
									existing['isCrossOrigin'] = True
							else:
								all_frames[current_frame_id] = frame_info

							# Process child frames recursively (only if we're not skipping this frame)
							if include_cross_origin or not frame_info.get('isCrossOrigin'):
								for child in child_frames:
									process_frame_tree(child, current_frame_id)

					# Process the entire frame tree
					process_frame_tree(frame_tree_result.get('frameTree', {}))

				except Exception as e:
					# Target doesn't support Page domain or has no frames
					self.logger.debug(f'Failed to get frame tree for target {target_id}: {e}')

		# Second pass: populate backend node IDs and parent target IDs
		# Only do this if cross-origin support is enabled
		if include_cross_origin:
			await self._populate_frame_metadata(all_frames, target_sessions)

		return all_frames, target_sessions

	async def _populate_frame_metadata(self, all_frames: dict[str, dict], target_sessions: dict[str, str]) -> None:
		"""Populate additional frame metadata like backend node IDs and parent target IDs.

		Args:
			all_frames: Frame hierarchy dict to populate
			target_sessions: Active target sessions
		"""
		for frame_id_iter, frame_info in all_frames.items():
			parent_frame_id = frame_info.get('parentFrameId')

			if parent_frame_id and parent_frame_id in all_frames:
				parent_frame_info = all_frames[parent_frame_id]
				parent_target_id = parent_frame_info.get('frameTargetId')

				# Store parent target ID
				frame_info['parentTargetId'] = parent_target_id

				# Try to get backend node ID from parent context
				if parent_target_id in target_sessions:
					assert parent_target_id is not None
					parent_session_id = target_sessions[parent_target_id]
					try:
						# Enable DOM domain
						await self.cdp_client.send.DOM.enable(session_id=parent_session_id)

						# Get frame owner info to find backend node ID
						frame_owner = await self.cdp_client.send.DOM.getFrameOwner(
							params={'frameId': frame_id_iter}, session_id=parent_session_id
						)

						if frame_owner:
							frame_info['backendNodeId'] = frame_owner.get('backendNodeId')
							frame_info['nodeId'] = frame_owner.get('nodeId')

					except Exception:
						# Frame owner not available (likely cross-origin)
						pass

	async def find_frame_target(self, frame_id: str, all_frames: dict[str, dict] | None = None) -> dict | None:
		"""Find the frame info for a specific frame ID.

		Args:
			frame_id: The frame ID to search for
			all_frames: Optional pre-built frame hierarchy. If None, will call get_all_frames()

		Returns:
			Frame info dict if found, None otherwise
		"""
		if all_frames is None:
			all_frames, _ = await self.get_all_frames()

		return all_frames.get(frame_id)

	async def cdp_client_for_target(self, target_id: TargetID) -> CDPSession:
		return await self.get_or_create_cdp_session(target_id, focus=False)

	async def cdp_client_for_frame(self, frame_id: str) -> CDPSession:
		"""Get a CDP client attached to the target containing the specified frame.

		Builds a unified frame hierarchy from all targets to find the correct target
		for any frame, including OOPIFs (Out-of-Process iframes).

		Args:
			frame_id: The frame ID to search for

		Returns:
			Tuple of (cdp_cdp_session, target_id) for the target containing the frame

		Raises:
			ValueError: If the frame is not found in any target
		"""
		# If cross-origin iframes are disabled, just use the main session
		if not self.browser_profile.cross_origin_iframes:
			return await self.get_or_create_cdp_session()

		# Get complete frame hierarchy
		all_frames, target_sessions = await self.get_all_frames()

		# Find the requested frame
		frame_info = await self.find_frame_target(frame_id, all_frames)

		if frame_info:
			target_id = frame_info.get('frameTargetId')

			if target_id in target_sessions:
				assert target_id is not None
				# Use existing session
				session_id = target_sessions[target_id]
				# Return the client with session attached (don't change focus)
				return await self.get_or_create_cdp_session(target_id, focus=False)

		# Frame not found
		raise ValueError(f"Frame with ID '{frame_id}' not found in any target")

	async def cdp_client_for_node(self, node: EnhancedDOMTreeNode) -> CDPSession:
		"""Get CDP client for a specific DOM node based on its frame."""
		if node.frame_id:
			# # If cross-origin iframes are disabled, always use the main session
			# if not self.browser_profile.cross_origin_iframes:
			# 	assert self.agent_focus is not None, 'No active CDP session'
			# 	return self.agent_focus
			# Otherwise, try to get the frame-specific session
			try:
				cdp_session = await self.cdp_client_for_frame(node.frame_id)
				result = await cdp_session.cdp_client.send.DOM.resolveNode(
					params={'backendNodeId': node.backend_node_id},
					session_id=cdp_session.session_id,
				)
				object_id = result.get('object', {}).get('objectId')
				if not object_id:
					raise ValueError(
						f'Could not find #{node.element_index} backendNodeId={node.backend_node_id} in target_id={cdp_session.target_id}'
					)
				return cdp_session
			except (ValueError, Exception) as e:
				# Fall back to main session if frame not found
				self.logger.debug(f'Failed to get CDP client for frame {node.frame_id}: {e}, using main session')

		if node.target_id:
			try:
				cdp_session = await self.get_or_create_cdp_session(target_id=node.target_id, focus=False)
				result = await cdp_session.cdp_client.send.DOM.resolveNode(
					params={'backendNodeId': node.backend_node_id},
					session_id=cdp_session.session_id,
				)
				object_id = result.get('object', {}).get('objectId')
				if not object_id:
					raise ValueError(
						f'Could not find #{node.element_index} backendNodeId={node.backend_node_id} in target_id={cdp_session.target_id}'
					)
			except Exception as e:
				self.logger.debug(f'Failed to get CDP client for target {node.target_id}: {e}, using main session')

		return await self.get_or_create_cdp_session()

	async def take_screenshot(
		self,
		path: str | None = None,
		full_page: bool = False,
		format: str = 'png',
		quality: int | None = None,
		clip: dict | None = None,
	) -> bytes:
		"""Take a screenshot using CDP.

		Args:
			path: Optional file path to save screenshot
			full_page: Capture entire scrollable page beyond viewport
			format: Image format ('png', 'jpeg', 'webp')
			quality: Quality 0-100 for JPEG format
			clip: Region to capture {'x': int, 'y': int, 'width': int, 'height': int}

		Returns:
			Screenshot data as bytes
		"""
		import base64

		from cdp_use.cdp.page import CaptureScreenshotParameters

		cdp_session = await self.get_or_create_cdp_session()

		# Build parameters dict explicitly to satisfy TypedDict expectations
		params: CaptureScreenshotParameters = {
			'format': format,
			'captureBeyondViewport': full_page,
		}

		if quality is not None and format == 'jpeg':
			params['quality'] = quality

		if clip:
			params['clip'] = {
				'x': clip['x'],
				'y': clip['y'],
				'width': clip['width'],
				'height': clip['height'],
				'scale': 1,
			}

		params = CaptureScreenshotParameters(**params)

		result = await cdp_session.cdp_client.send.Page.captureScreenshot(params=params, session_id=cdp_session.session_id)

		if not result or 'data' not in result:
			raise Exception('Screenshot failed - no data returned')

		screenshot_data = base64.b64decode(result['data'])

		if path:
			Path(path).write_bytes(screenshot_data)

		return screenshot_data

	async def screenshot_element(
		self,
		selector: str,
		path: str | None = None,
		format: str = 'png',
		quality: int | None = None,
	) -> bytes:
		"""Take a screenshot of a specific element.

		Args:
			selector: CSS selector for the element
			path: Optional file path to save screenshot
			format: Image format ('png', 'jpeg', 'webp')
			quality: Quality 0-100 for JPEG format

		Returns:
			Screenshot data as bytes
		"""

		bounds = await self._get_element_bounds(selector)
		if not bounds:
			raise ValueError(f"Element '{selector}' not found or has no bounds")

		return await self.take_screenshot(
			path=path,
			format=format,
			quality=quality,
			clip=bounds,
		)

	async def _get_element_bounds(self, selector: str) -> dict | None:
		"""Get element bounding box using CDP."""

		cdp_session = await self.get_or_create_cdp_session()

		# Get document
		doc = await cdp_session.cdp_client.send.DOM.getDocument(params={'depth': 1}, session_id=cdp_session.session_id)

		# Query selector
		node_result = await cdp_session.cdp_client.send.DOM.querySelector(
			params={'nodeId': doc['root']['nodeId'], 'selector': selector}, session_id=cdp_session.session_id
		)

		node_id = node_result.get('nodeId')
		if not node_id:
			return None

		# Get bounding box
		box_result = await cdp_session.cdp_client.send.DOM.getBoxModel(
			params={'nodeId': node_id}, session_id=cdp_session.session_id
		)

		box_model = box_result.get('model')
		if not box_model:
			return None

		content = box_model['content']
		return {
			'x': min(content[0], content[2], content[4], content[6]),
			'y': min(content[1], content[3], content[5], content[7]),
			'width': max(content[0], content[2], content[4], content[6]) - min(content[0], content[2], content[4], content[6]),
			'height': max(content[1], content[3], content[5], content[7]) - min(content[1], content[3], content[5], content[7]),
		}
>>>>>>> e3517615
<|MERGE_RESOLUTION|>--- conflicted
+++ resolved
@@ -18,23 +18,23 @@
 # CDP logging is now handled by setup_logging() in logging_config.py
 # It automatically sets CDP logs to the same level as browser_use logs
 from browser_use.browser.events import (
-    AgentFocusChangedEvent,
-    BrowserConnectedEvent,
-    BrowserErrorEvent,
-    BrowserLaunchEvent,
-    BrowserLaunchResult,
-    BrowserStartEvent,
-    BrowserStateRequestEvent,
-    BrowserStopEvent,
-    BrowserStoppedEvent,
-    CloseTabEvent,
-    FileDownloadedEvent,
-    NavigateToUrlEvent,
-    NavigationCompleteEvent,
-    NavigationStartedEvent,
-    SwitchTabEvent,
-    TabClosedEvent,
-    TabCreatedEvent,
+	AgentFocusChangedEvent,
+	BrowserConnectedEvent,
+	BrowserErrorEvent,
+	BrowserLaunchEvent,
+	BrowserLaunchResult,
+	BrowserStartEvent,
+	BrowserStateRequestEvent,
+	BrowserStopEvent,
+	BrowserStoppedEvent,
+	CloseTabEvent,
+	FileDownloadedEvent,
+	NavigateToUrlEvent,
+	NavigationCompleteEvent,
+	NavigationStartedEvent,
+	SwitchTabEvent,
+	TabClosedEvent,
+	TabCreatedEvent,
 )
 from browser_use.browser.profile import BrowserProfile, ProxySettings
 from browser_use.browser.views import BrowserStateSummary, TabInfo
@@ -44,1886 +44,145 @@
 
 DEFAULT_BROWSER_PROFILE = BrowserProfile()
 
-_LOGGED_UNIQUE_SESSION_IDS = (
-    set()
-)  # track unique session IDs that have been logged to make sure we always assign a unique enough id to new sessions and avoid ambiguity in logs
-red = "\033[91m"
-reset = "\033[0m"
+_LOGGED_UNIQUE_SESSION_IDS = set()  # track unique session IDs that have been logged to make sure we always assign a unique enough id to new sessions and avoid ambiguity in logs
+red = '\033[91m'
+reset = '\033[0m'
 
 
 class CDPSession(BaseModel):
-    """Info about a single CDP session bound to a specific target.
-
-    Can optionally use its own WebSocket connection for better isolation.
-    """
-
-    model_config = ConfigDict(
-        arbitrary_types_allowed=True, revalidate_instances="never"
-    )
-
-    cdp_client: CDPClient
-
-    target_id: TargetID
-    session_id: SessionID
-    title: str = "Unknown title"
-    url: str = "about:blank"
-
-    # Track if this session owns its CDP client (for cleanup)
-    owns_cdp_client: bool = False
-
-    @classmethod
-    async def for_target(
-        cls,
-        cdp_client: CDPClient,
-        target_id: TargetID,
-        new_socket: bool = False,
-        cdp_url: str | None = None,
-        domains: list[str] | None = None,
-    ):
-        """Create a CDP session for a target.
-
-        Args:
-                cdp_client: Existing CDP client to use (or just for reference if creating own)
-                target_id: Target ID to attach to
-                new_socket: If True, create a dedicated WebSocket connection for this target
-                cdp_url: CDP URL (required if new_socket is True)
-                domains: List of CDP domains to enable. If None, enables default domains.
-        """
-        if new_socket:
-            if not cdp_url:
-                raise ValueError("cdp_url required when new_socket=True")
-            # Create a new CDP client with its own WebSocket connection
-            import logging
-
-            logger = logging.getLogger(f"browser_use.CDPSession.{target_id[-4:]}")
-            logger.debug(
-                f"🔌 Creating new dedicated WebSocket connection for target 🅣 {target_id}"
-            )
-
-            target_cdp_client = CDPClient(cdp_url)
-            await target_cdp_client.start()
-
-            cdp_session = cls(
-                cdp_client=target_cdp_client,
-                target_id=target_id,
-                session_id="connecting",
-                owns_cdp_client=True,
-            )
-        else:
-            # Use shared CDP client
-            cdp_session = cls(
-                cdp_client=cdp_client,
-                target_id=target_id,
-                session_id="connecting",
-                owns_cdp_client=False,
-            )
-        return await cdp_session.attach(domains=domains)
-
-    async def attach(self, domains: list[str] | None = None) -> Self:
-        result = await self.cdp_client.send.Target.attachToTarget(
-            params={
-                "targetId": self.target_id,
-                "flatten": True,
-                "filter": [  # type: ignore
-                    {"type": "page", "exclude": False},
-                    {"type": "iframe", "exclude": False},
-                ],
-            }
-        )
-        self.session_id = result["sessionId"]
-
-        # Use specified domains or default domains
-        domains = domains or [
-            "Page",
-            "DOM",
-            "DOMSnapshot",
-            "Accessibility",
-            "Runtime",
-            "Inspector",
-        ]
-
-        # Enable all domains in parallel
-        enable_tasks = []
-        for domain in domains:
-            # Get the enable method, e.g. self.cdp_client.send.Page.enable(session_id=self.session_id)
-            domain_api = getattr(self.cdp_client.send, domain, None)
-            # Browser and Target domains don't use session_id, dont pass it for those
-            enable_kwargs = (
-                {}
-                if domain in ["Browser", "Target"]
-                else {"session_id": self.session_id}
-            )
-            assert domain_api and hasattr(
-                domain_api, "enable"
-            ), f"{domain_api} is not a recognized CDP domain with a .enable() method"
-            enable_tasks.append(domain_api.enable(**enable_kwargs))
-
-        results = await asyncio.gather(*enable_tasks, return_exceptions=True)
-        if any(isinstance(result, Exception) for result in results):
-            raise RuntimeError(f"Failed to enable requested CDP domain: {results}")
-
-        # in case 'Debugger' domain is enabled, disable breakpoints on the page so it doesnt pause on crashes / debugger statements
-        # also covered by Runtime.runIfWaitingForDebugger() calls in get_or_create_cdp_session()
-        try:
-            await self.cdp_client.send.Debugger.setSkipAllPauses(
-                params={"skip": True}, session_id=self.session_id
-            )
-            # if 'Debugger' not in domains:
-            # 	await self.cdp_client.send.Debugger.disable()
-            # await cdp_session.cdp_client.send.EventBreakpoints.disable(session_id=cdp_session.session_id)
-        except Exception:
-            # self.logger.warning(f'Failed to disable page JS breakpoints: {e}')
-            pass
-
-        target_info = await self.get_target_info()
-        self.title = target_info["title"]
-        self.url = target_info["url"]
-        return self
-
-    async def disconnect(self) -> None:
-        """Disconnect and cleanup if this session owns its CDP client."""
-        if self.owns_cdp_client and self.cdp_client:
-            try:
-                await self.cdp_client.stop()
-            except Exception:
-                pass  # Ignore errors during cleanup
-
-    async def get_tab_info(self) -> TabInfo:
-        target_info = await self.get_target_info()
-        return TabInfo(
-            target_id=target_info["targetId"],
-            url=target_info["url"],
-            title=target_info["title"],
-        )
-
-    async def get_target_info(self) -> TargetInfo:
-        result = await self.cdp_client.send.Target.getTargetInfo(
-            params={"targetId": self.target_id}
-        )
-        return result["targetInfo"]
+	"""Info about a single CDP session bound to a specific target.
+
+	Can optionally use its own WebSocket connection for better isolation.
+	"""
+
+	model_config = ConfigDict(arbitrary_types_allowed=True, revalidate_instances='never')
+
+	cdp_client: CDPClient
+
+	target_id: TargetID
+	session_id: SessionID
+	title: str = 'Unknown title'
+	url: str = 'about:blank'
+
+	# Track if this session owns its CDP client (for cleanup)
+	owns_cdp_client: bool = False
+
+	@classmethod
+	async def for_target(
+		cls,
+		cdp_client: CDPClient,
+		target_id: TargetID,
+		new_socket: bool = False,
+		cdp_url: str | None = None,
+		domains: list[str] | None = None,
+	):
+		"""Create a CDP session for a target.
+
+		Args:
+			cdp_client: Existing CDP client to use (or just for reference if creating own)
+			target_id: Target ID to attach to
+			new_socket: If True, create a dedicated WebSocket connection for this target
+			cdp_url: CDP URL (required if new_socket is True)
+			domains: List of CDP domains to enable. If None, enables default domains.
+		"""
+		if new_socket:
+			if not cdp_url:
+				raise ValueError('cdp_url required when new_socket=True')
+			# Create a new CDP client with its own WebSocket connection
+			import logging
+
+			logger = logging.getLogger(f'browser_use.CDPSession.{target_id[-4:]}')
+			logger.debug(f'🔌 Creating new dedicated WebSocket connection for target 🅣 {target_id}')
+
+			target_cdp_client = CDPClient(cdp_url)
+			await target_cdp_client.start()
+
+			cdp_session = cls(
+				cdp_client=target_cdp_client,
+				target_id=target_id,
+				session_id='connecting',
+				owns_cdp_client=True,
+			)
+		else:
+			# Use shared CDP client
+			cdp_session = cls(
+				cdp_client=cdp_client,
+				target_id=target_id,
+				session_id='connecting',
+				owns_cdp_client=False,
+			)
+		return await cdp_session.attach(domains=domains)
+
+	async def attach(self, domains: list[str] | None = None) -> Self:
+		result = await self.cdp_client.send.Target.attachToTarget(
+			params={
+				'targetId': self.target_id,
+				'flatten': True,
+				'filter': [  # type: ignore
+					{'type': 'page', 'exclude': False},
+					{'type': 'iframe', 'exclude': False},
+				],
+			}
+		)
+		self.session_id = result['sessionId']
+
+		# Use specified domains or default domains
+		domains = domains or ['Page', 'DOM', 'DOMSnapshot', 'Accessibility', 'Runtime', 'Inspector']
+
+		# Enable all domains in parallel
+		enable_tasks = []
+		for domain in domains:
+			# Get the enable method, e.g. self.cdp_client.send.Page.enable(session_id=self.session_id)
+			domain_api = getattr(self.cdp_client.send, domain, None)
+			# Browser and Target domains don't use session_id, dont pass it for those
+			enable_kwargs = {} if domain in ['Browser', 'Target'] else {'session_id': self.session_id}
+			assert domain_api and hasattr(domain_api, 'enable'), (
+				f'{domain_api} is not a recognized CDP domain with a .enable() method'
+			)
+			enable_tasks.append(domain_api.enable(**enable_kwargs))
+
+		results = await asyncio.gather(*enable_tasks, return_exceptions=True)
+		if any(isinstance(result, Exception) for result in results):
+			raise RuntimeError(f'Failed to enable requested CDP domain: {results}')
+
+		# in case 'Debugger' domain is enabled, disable breakpoints on the page so it doesnt pause on crashes / debugger statements
+		# also covered by Runtime.runIfWaitingForDebugger() calls in get_or_create_cdp_session()
+		try:
+			await self.cdp_client.send.Debugger.setSkipAllPauses(params={'skip': True}, session_id=self.session_id)
+			# if 'Debugger' not in domains:
+			# 	await self.cdp_client.send.Debugger.disable()
+			# await cdp_session.cdp_client.send.EventBreakpoints.disable(session_id=cdp_session.session_id)
+		except Exception:
+			# self.logger.warning(f'Failed to disable page JS breakpoints: {e}')
+			pass
+
+		target_info = await self.get_target_info()
+		self.title = target_info['title']
+		self.url = target_info['url']
+		return self
+
+	async def disconnect(self) -> None:
+		"""Disconnect and cleanup if this session owns its CDP client."""
+		if self.owns_cdp_client and self.cdp_client:
+			try:
+				await self.cdp_client.stop()
+			except Exception:
+				pass  # Ignore errors during cleanup
+
+	async def get_tab_info(self) -> TabInfo:
+		target_info = await self.get_target_info()
+		return TabInfo(
+			target_id=target_info['targetId'],
+			url=target_info['url'],
+			title=target_info['title'],
+		)
+
+	async def get_target_info(self) -> TargetInfo:
+		result = await self.cdp_client.send.Target.getTargetInfo(params={'targetId': self.target_id})
+		return result['targetInfo']
 
 
 class BrowserSession(BaseModel):
-<<<<<<< HEAD
-    """Event-driven browser session with backwards compatibility.
-
-    This class provides a 2-layer architecture:
-    - High-level event handling for agents/tools
-    - Direct CDP/Playwright calls for browser operations
-
-    Supports both event-driven and imperative calling styles.
-
-    Browser configuration is stored in the browser_profile, session identity in direct fields:
-    ```python
-    # Direct settings (recommended for most users)
-    session = BrowserSession(headless=True, user_data_dir='./profile')
-
-    # Or use a profile (for advanced use cases)
-    session = BrowserSession(browser_profile=BrowserProfile(...))
-
-    # Access session fields directly, browser settings via profile or property
-    print(session.id)  # Session field
-    ```
-    """
-
-    model_config = ConfigDict(
-        arbitrary_types_allowed=True,
-        validate_assignment=True,
-        extra="forbid",
-        revalidate_instances="never",  # resets private attrs on every model rebuild
-    )
-
-    def __init__(
-        self,
-        # Core configuration
-        id: str | None = None,
-        cdp_url: str | None = None,
-        is_local: bool = False,
-        browser_profile: BrowserProfile | None = None,
-        # BrowserProfile fields that can be passed directly
-        # From BrowserConnectArgs
-        headers: dict[str, str] | None = None,
-        # From BrowserLaunchArgs
-        env: dict[str, str | float | bool] | None = None,
-        executable_path: str | Path | None = None,
-        headless: bool | None = None,
-        args: list[str] | None = None,
-        ignore_default_args: list[str] | Literal[True] | None = None,
-        channel: str | None = None,
-        chromium_sandbox: bool | None = None,
-        devtools: bool | None = None,
-        downloads_path: str | Path | None = None,
-        traces_dir: str | Path | None = None,
-        # From BrowserContextArgs
-        accept_downloads: bool | None = None,
-        permissions: list[str] | None = None,
-        user_agent: str | None = None,
-        screen: dict | None = None,
-        viewport: dict | None = None,
-        no_viewport: bool | None = None,
-        device_scale_factor: float | None = None,
-        record_har_content: str | None = None,
-        record_har_mode: str | None = None,
-        record_har_path: str | Path | None = None,
-        record_video_dir: str | Path | None = None,
-        record_video_framerate: int | None = None,
-        record_video_size: dict | None = None,
-        # From BrowserLaunchPersistentContextArgs
-        user_data_dir: str | Path | None = None,
-        # From BrowserNewContextArgs
-        storage_state: str | Path | dict[str, Any] | None = None,
-        # BrowserProfile specific fields
-        disable_security: bool | None = None,
-        deterministic_rendering: bool | None = None,
-        allowed_domains: list[str] | None = None,
-        keep_alive: bool | None = None,
-        proxy: ProxySettings | None = None,
-        enable_default_extensions: bool | None = None,
-        window_size: dict | None = None,
-        window_position: dict | None = None,
-        cross_origin_iframes: bool | None = None,
-        minimum_wait_page_load_time: float | None = None,
-        wait_for_network_idle_page_load_time: float | None = None,
-        wait_between_actions: float | None = None,
-        highlight_elements: bool | None = None,
-        filter_highlight_ids: bool | None = None,
-        auto_download_pdfs: bool | None = None,
-        profile_directory: str | None = None,
-        cookie_whitelist_domains: list[str] | None = None,
-    ):
-        # Following the same pattern as AgentSettings in service.py
-        # Only pass non-None values to avoid validation errors
-        profile_kwargs = {
-            k: v
-            for k, v in locals().items()
-            if k not in ["self", "browser_profile", "id"] and v is not None
-        }
-
-        # if is_local is False but executable_path is provided, set is_local to True
-        if is_local is False and executable_path is not None:
-            profile_kwargs["is_local"] = True
-        if not cdp_url:
-            profile_kwargs["is_local"] = True
-
-        # Create browser profile from direct parameters or use provided one
-        if browser_profile is not None:
-            # Merge any direct kwargs into the provided browser_profile (direct kwargs take precedence)
-            merged_kwargs = {
-                **browser_profile.model_dump(exclude_unset=True),
-                **profile_kwargs,
-            }
-            resolved_browser_profile = BrowserProfile(**merged_kwargs)
-        else:
-            resolved_browser_profile = BrowserProfile(**profile_kwargs)
-
-        # Initialize the Pydantic model
-        super().__init__(
-            id=id or str(uuid7str()),
-            browser_profile=resolved_browser_profile,
-        )
-
-    # Session configuration (session identity only)
-    id: str = Field(
-        default_factory=lambda: str(uuid7str()),
-        description="Unique identifier for this browser session",
-    )
-
-    # Browser configuration (reusable profile)
-    browser_profile: BrowserProfile = Field(
-        default_factory=lambda: DEFAULT_BROWSER_PROFILE,
-        description="BrowserProfile() options to use for the session, otherwise a default profile will be used",
-    )
-
-    # Convenience properties for common browser settings
-    @property
-    def cdp_url(self) -> str | None:
-        """CDP URL from browser profile."""
-        return self.browser_profile.cdp_url
-
-    @property
-    def is_local(self) -> bool:
-        """Whether this is a local browser instance from browser profile."""
-        return self.browser_profile.is_local
-
-    # Main shared event bus for all browser session + all watchdogs
-    event_bus: EventBus = Field(default_factory=EventBus)
-
-    # Mutable public state
-    agent_focus: CDPSession | None = None
-
-    # Mutable private state shared between watchdogs
-    _cdp_client_root: CDPClient | None = PrivateAttr(default=None)
-    _cdp_session_pool: dict[str, CDPSession] = PrivateAttr(default_factory=dict)
-    _cached_browser_state_summary: Any = PrivateAttr(default=None)
-    _cached_selector_map: dict[int, EnhancedDOMTreeNode] = PrivateAttr(
-        default_factory=dict
-    )
-    _downloaded_files: list[str] = PrivateAttr(
-        default_factory=list
-    )  # Track files downloaded during this session
-
-    # Watchdogs
-    _crash_watchdog: Any | None = PrivateAttr(default=None)
-    _downloads_watchdog: Any | None = PrivateAttr(default=None)
-    _aboutblank_watchdog: Any | None = PrivateAttr(default=None)
-    _security_watchdog: Any | None = PrivateAttr(default=None)
-    _storage_state_watchdog: Any | None = PrivateAttr(default=None)
-    _local_browser_watchdog: Any | None = PrivateAttr(default=None)
-    _default_action_watchdog: Any | None = PrivateAttr(default=None)
-    _dom_watchdog: Any | None = PrivateAttr(default=None)
-    _screenshot_watchdog: Any | None = PrivateAttr(default=None)
-    _permissions_watchdog: Any | None = PrivateAttr(default=None)
-    _recording_watchdog: Any | None = PrivateAttr(default=None)
-
-    _logger: Any = PrivateAttr(default=None)
-
-    @property
-    def logger(self) -> Any:
-        """Get instance-specific logger with session ID in the name"""
-        # **regenerate it every time** because our id and str(self) can change as browser connection state changes
-        # if self._logger is None or not self._cdp_client_root:
-        # 	self._logger = logging.getLogger(f'browser_use.{self}')
-        return logging.getLogger(f"browser_use.{self}")
-
-    @cached_property
-    def _id_for_logs(self) -> str:
-        """Get human-friendly semi-unique identifier for differentiating different BrowserSession instances in logs"""
-        str_id = self.id[
-            -4:
-        ]  # default to last 4 chars of truly random uuid, less helpful than cdp port but always unique enough
-        port_number = (
-            (self.cdp_url or "no-cdp").rsplit(":", 1)[-1].split("/", 1)[0].strip()
-        )
-        port_is_random = not port_number.startswith("922")
-        port_is_unique_enough = port_number not in _LOGGED_UNIQUE_SESSION_IDS
-        if (
-            port_number
-            and port_number.isdigit()
-            and port_is_random
-            and port_is_unique_enough
-        ):
-            # if cdp port is random/unique enough to identify this session, use it as our id in logs
-            _LOGGED_UNIQUE_SESSION_IDS.add(port_number)
-            str_id = port_number
-        return str_id
-
-    @property
-    def _tab_id_for_logs(self) -> str:
-        return (
-            self.agent_focus.target_id[-2:]
-            if self.agent_focus and self.agent_focus.target_id
-            else f"{red}--{reset}"
-        )
-
-    def __repr__(self) -> str:
-        return f"BrowserSession🅑 {self._id_for_logs} 🅣 {self._tab_id_for_logs} (cdp_url={self.cdp_url}, profile={self.browser_profile})"
-
-    def __str__(self) -> str:
-        return f"BrowserSession🅑 {self._id_for_logs} 🅣 {self._tab_id_for_logs}"
-
-    async def reset(self) -> None:
-        """Clear all cached CDP sessions with proper cleanup."""
-
-        # TODO: clear the event bus queue here, implement this helper
-        # await self.event_bus.wait_for_idle(timeout=5.0)
-        # await self.event_bus.clear()
-
-        # Disconnect sessions that own their WebSocket connections
-        for session in self._cdp_session_pool.values():
-            if hasattr(session, "disconnect"):
-                await session.disconnect()
-        self._cdp_session_pool.clear()
-
-        self._cdp_client_root = None  # type: ignore
-        self._cached_browser_state_summary = None
-        self._cached_selector_map.clear()
-        self._downloaded_files.clear()
-
-        self.agent_focus = None
-        if self.is_local:
-            self.browser_profile.cdp_url = None
-
-        self._crash_watchdog = None
-        self._downloads_watchdog = None
-        self._aboutblank_watchdog = None
-        self._security_watchdog = None
-        self._storage_state_watchdog = None
-        self._local_browser_watchdog = None
-        self._default_action_watchdog = None
-        self._dom_watchdog = None
-        self._screenshot_watchdog = None
-        self._permissions_watchdog = None
-        self._recording_watchdog = None
-
-    def model_post_init(self, __context) -> None:
-        """Register event handlers after model initialization."""
-        # Check if handlers are already registered to prevent duplicates
-
-        from browser_use.browser.watchdog_base import BaseWatchdog
-
-        start_handlers = self.event_bus.handlers.get("BrowserStartEvent", [])
-        start_handler_names = [getattr(h, "__name__", str(h)) for h in start_handlers]
-
-        if any("on_BrowserStartEvent" in name for name in start_handler_names):
-            raise RuntimeError(
-                "[BrowserSession] Duplicate handler registration attempted! "
-                "on_BrowserStartEvent is already registered. "
-                "This likely means BrowserSession was initialized multiple times with the same EventBus."
-            )
-
-        BaseWatchdog.attach_handler_to_session(
-            self, BrowserStartEvent, self.on_BrowserStartEvent
-        )
-        BaseWatchdog.attach_handler_to_session(
-            self, BrowserStopEvent, self.on_BrowserStopEvent
-        )
-        BaseWatchdog.attach_handler_to_session(
-            self, NavigateToUrlEvent, self.on_NavigateToUrlEvent
-        )
-        BaseWatchdog.attach_handler_to_session(
-            self, SwitchTabEvent, self.on_SwitchTabEvent
-        )
-        BaseWatchdog.attach_handler_to_session(
-            self, TabCreatedEvent, self.on_TabCreatedEvent
-        )
-        BaseWatchdog.attach_handler_to_session(
-            self, TabClosedEvent, self.on_TabClosedEvent
-        )
-        BaseWatchdog.attach_handler_to_session(
-            self, AgentFocusChangedEvent, self.on_AgentFocusChangedEvent
-        )
-        BaseWatchdog.attach_handler_to_session(
-            self, FileDownloadedEvent, self.on_FileDownloadedEvent
-        )
-        BaseWatchdog.attach_handler_to_session(
-            self, CloseTabEvent, self.on_CloseTabEvent
-        )
-
-    async def start(self) -> None:
-        """Start the browser session."""
-        start_event = self.event_bus.dispatch(BrowserStartEvent())
-        await start_event
-        # Ensure any exceptions from the event handler are propagated
-        await start_event.event_result(raise_if_any=True, raise_if_none=False)
-
-    async def kill(self) -> None:
-        """Kill the browser session and reset all state."""
-        # First save storage state while CDP is still connected
-        from browser_use.browser.events import SaveStorageStateEvent
-
-        save_event = self.event_bus.dispatch(SaveStorageStateEvent())
-        await save_event
-
-        # Dispatch stop event to kill the browser
-        await self.event_bus.dispatch(BrowserStopEvent(force=True))
-        # Stop the event bus
-        await self.event_bus.stop(clear=True, timeout=5)
-        # Reset all state
-        await self.reset()
-        # Create fresh event bus
-        self.event_bus = EventBus()
-
-    async def stop(self) -> None:
-        """Stop the browser session without killing the browser process.
-
-        This clears event buses and cached state but keeps the browser alive.
-        Useful when you want to clean up resources but plan to reconnect later.
-        """
-        # First save storage state while CDP is still connected
-        from browser_use.browser.events import SaveStorageStateEvent
-
-        save_event = self.event_bus.dispatch(SaveStorageStateEvent())
-        await save_event
-
-        # Now dispatch BrowserStopEvent to notify watchdogs
-        await self.event_bus.dispatch(BrowserStopEvent(force=False))
-
-        # Stop the event bus
-        await self.event_bus.stop(clear=True, timeout=5)
-        # Reset all state
-        await self.reset()
-        # Create fresh event bus
-        self.event_bus = EventBus()
-
-    async def on_BrowserStartEvent(self, event: BrowserStartEvent) -> dict[str, str]:
-        """Handle browser start request.
-
-        Returns:
-                Dict with 'cdp_url' key containing the CDP URL
-        """
-
-        # await self.reset()
-
-        # Initialize and attach all watchdogs FIRST so LocalBrowserWatchdog can handle BrowserLaunchEvent
-        await self.attach_all_watchdogs()
-
-        try:
-            # If no CDP URL, launch local browser
-            if not self.cdp_url:
-                if self.is_local:
-                    # Launch local browser using event-driven approach
-                    launch_event = self.event_bus.dispatch(BrowserLaunchEvent())
-                    await launch_event
-
-                    # Get the CDP URL from LocalBrowserWatchdog handler result
-                    launch_result: BrowserLaunchResult = cast(
-                        BrowserLaunchResult,
-                        await launch_event.event_result(
-                            raise_if_none=True, raise_if_any=True
-                        ),
-                    )
-                    self.browser_profile.cdp_url = launch_result.cdp_url
-                else:
-                    raise ValueError(
-                        "Got BrowserSession(is_local=False) but no cdp_url was provided to connect to!"
-                    )
-
-            assert self.cdp_url and "://" in self.cdp_url
-
-            # Only connect if not already connected
-            if self._cdp_client_root is None:
-                # Setup browser via CDP (for both local and remote cases)
-                await self.connect(cdp_url=self.cdp_url)
-                assert self.cdp_client is not None
-
-                # Notify that browser is connected (single place)
-                self.event_bus.dispatch(BrowserConnectedEvent(cdp_url=self.cdp_url))
-            else:
-                self.logger.debug("Already connected to CDP, skipping reconnection")
-
-            # Return the CDP URL for other components
-            return {"cdp_url": self.cdp_url}
-
-        except Exception as e:
-            self.event_bus.dispatch(
-                BrowserErrorEvent(
-                    error_type="BrowserStartEventError",
-                    message=f"Failed to start browser: {type(e).__name__} {e}",
-                    details={"cdp_url": self.cdp_url, "is_local": self.is_local},
-                )
-            )
-            raise
-
-    async def on_NavigateToUrlEvent(self, event: NavigateToUrlEvent) -> None:
-        """Handle navigation requests - core browser functionality."""
-        self.logger.debug(
-            f"[on_NavigateToUrlEvent] Received NavigateToUrlEvent: url={event.url}, new_tab={event.new_tab}"
-        )
-        if not self.agent_focus:
-            self.logger.warning("Cannot navigate - browser not connected")
-            return
-
-        target_id = None
-
-        # If new_tab=True but we're already in a new tab, set new_tab=False
-        if event.new_tab:
-            try:
-                current_url = await self.get_current_page_url()
-                from browser_use.utils import is_new_tab_page
-
-                if is_new_tab_page(current_url):
-                    self.logger.debug(
-                        f"[on_NavigateToUrlEvent] Already in new tab ({current_url}), setting new_tab=False"
-                    )
-                    event.new_tab = False
-            except Exception as e:
-                self.logger.debug(
-                    f"[on_NavigateToUrlEvent] Could not check current URL: {e}"
-                )
-
-        # check if the url is already open in a tab somewhere that we're not currently on, if so, short-circuit and just switch to it
-        targets = await self._cdp_get_all_pages()
-        for target in targets:
-            if (
-                target.get("url") == event.url
-                and target["targetId"] != self.agent_focus.target_id
-                and not event.new_tab
-            ):
-                target_id = target["targetId"]
-                event.new_tab = False
-                # await self.event_bus.dispatch(SwitchTabEvent(target_id=target_id))
-
-        try:
-            # Find or create target for navigation
-
-            self.logger.debug(
-                f"[on_NavigateToUrlEvent] Processing new_tab={event.new_tab}"
-            )
-            if event.new_tab:
-                # Look for existing about:blank tab that's not the current one
-                targets = await self._cdp_get_all_pages()
-                self.logger.debug(
-                    f"[on_NavigateToUrlEvent] Found {len(targets)} existing tabs"
-                )
-                current_target_id = (
-                    self.agent_focus.target_id if self.agent_focus else None
-                )
-                self.logger.debug(
-                    f"[on_NavigateToUrlEvent] Current target_id: {current_target_id}"
-                )
-
-                for idx, target in enumerate(targets):
-                    self.logger.debug(
-                        f'[on_NavigateToUrlEvent] Tab {idx}: url={target.get("url")}, targetId={target["targetId"]}'
-                    )
-                    if (
-                        target.get("url") == "about:blank"
-                        and target["targetId"] != current_target_id
-                    ):
-                        target_id = target["targetId"]
-                        self.logger.debug(
-                            f"Reusing existing about:blank tab #{target_id[-4:]}"
-                        )
-                        break
-
-                # Create new tab if no reusable one found
-                if not target_id:
-                    self.logger.debug(
-                        "[on_NavigateToUrlEvent] No reusable about:blank tab found, creating new tab..."
-                    )
-                    try:
-                        target_id = await self._cdp_create_new_page("about:blank")
-                        self.logger.debug(
-                            f"[on_NavigateToUrlEvent] Created new page with target_id: {target_id}"
-                        )
-                        targets = await self._cdp_get_all_pages()
-
-                        self.logger.debug(f"Created new tab #{target_id[-4:]}")
-                        # Dispatch TabCreatedEvent for new tab
-                        await self.event_bus.dispatch(
-                            TabCreatedEvent(target_id=target_id, url="about:blank")
-                        )
-                    except Exception as e:
-                        self.logger.error(
-                            f"[on_NavigateToUrlEvent] Failed to create new tab: {type(e).__name__}: {e}"
-                        )
-                        # Fall back to using current tab
-                        target_id = self.agent_focus.target_id
-                        self.logger.warning(
-                            f"[on_NavigateToUrlEvent] Falling back to current tab #{target_id[-4:]}"
-                        )
-            else:
-                # Use current tab
-                target_id = target_id or self.agent_focus.target_id
-
-            # Only switch tab if we're not already on the target tab
-            if self.agent_focus is None or self.agent_focus.target_id != target_id:
-                self.logger.debug(
-                    f'[on_NavigateToUrlEvent] Switching to target tab {target_id[-4:]} (current: {self.agent_focus.target_id[-4:] if self.agent_focus else "none"})'
-                )
-                # Activate target (bring to foreground)
-                await self.event_bus.dispatch(SwitchTabEvent(target_id=target_id))
-                # which does this for us:
-                # self.agent_focus = await self.get_or_create_cdp_session(target_id)
-            else:
-                self.logger.debug(
-                    f"[on_NavigateToUrlEvent] Already on target tab {target_id[-4:]}, skipping SwitchTabEvent"
-                )
-
-            assert (
-                self.agent_focus is not None and self.agent_focus.target_id == target_id
-            ), "Agent focus not updated to new target_id after SwitchTabEvent should have switched to it"
-
-            # Dispatch navigation started
-            await self.event_bus.dispatch(
-                NavigationStartedEvent(target_id=target_id, url=event.url)
-            )
-
-            # Navigate to URL
-            await self.agent_focus.cdp_client.send.Page.navigate(
-                params={
-                    "url": event.url,
-                    "transitionType": "address_bar",
-                    # 'referrer': 'https://www.google.com',
-                },
-                session_id=self.agent_focus.session_id,
-            )
-
-            # # Wait a bit to ensure page starts loading
-            # await asyncio.sleep(0.5)
-
-            # Close any extension options pages that might have opened
-            await self._close_extension_options_pages()
-
-            # Dispatch navigation complete
-            self.logger.debug(
-                f"Dispatching NavigationCompleteEvent for {event.url} (tab #{target_id[-4:]})"
-            )
-            await self.event_bus.dispatch(
-                NavigationCompleteEvent(
-                    target_id=target_id,
-                    url=event.url,
-                    status=None,  # CDP doesn't provide status directly
-                )
-            )
-            await self.event_bus.dispatch(
-                AgentFocusChangedEvent(target_id=target_id, url=event.url)
-            )  # do not await! AgentFocusChangedEvent calls SwitchTabEvent and it will deadlock, dispatch to enqueue and return
-
-            # Note: These should be handled by dedicated watchdogs:
-            # - Security checks (security_watchdog)
-            # - Page health checks (crash_watchdog)
-            # - Dialog handling (dialog_watchdog)
-            # - Download handling (downloads_watchdog)
-            # - DOM rebuilding (dom_watchdog)
-
-        except Exception as e:
-            self.logger.error(f"Navigation failed: {type(e).__name__}: {e}")
-            if target_id:
-                await self.event_bus.dispatch(
-                    NavigationCompleteEvent(
-                        target_id=target_id,
-                        url=event.url,
-                        error_message=f"{type(e).__name__}: {e}",
-                    )
-                )
-                await self.event_bus.dispatch(
-                    AgentFocusChangedEvent(target_id=target_id, url=event.url)
-                )
-            raise
-
-    async def on_SwitchTabEvent(self, event: SwitchTabEvent) -> TargetID:
-        """Handle tab switching - core browser functionality."""
-        if not self.agent_focus:
-            raise RuntimeError("Cannot switch tabs - browser not connected")
-
-        all_pages = await self._cdp_get_all_pages()
-        if event.target_id is None:
-            # most recently opened page
-            if all_pages:
-                # update the target id to be the id of the most recently opened page, then proceed to switch to it
-                event.target_id = all_pages[-1]["targetId"]
-            else:
-                # no pages open at all, create a new one (handles switching to it automatically)
-                assert (
-                    self._cdp_client_root is not None
-                ), "CDP client root not initialized - browser may not be connected yet"
-                new_target = await self._cdp_client_root.send.Target.createTarget(
-                    params={"url": "about:blank"}
-                )
-                target_id = new_target["targetId"]
-                # do not await! these may circularly trigger SwitchTabEvent and could deadlock, dispatch to enqueue and return
-                self.event_bus.dispatch(
-                    TabCreatedEvent(url="about:blank", target_id=target_id)
-                )
-                self.event_bus.dispatch(
-                    AgentFocusChangedEvent(target_id=target_id, url="about:blank")
-                )
-                return target_id
-
-        # switch to the target
-        self.agent_focus = await self.get_or_create_cdp_session(
-            target_id=event.target_id, focus=True
-        )
-
-        # dispatch focus changed event
-        await self.event_bus.dispatch(
-            AgentFocusChangedEvent(
-                target_id=self.agent_focus.target_id,
-                url=self.agent_focus.url,
-            )
-        )
-        return self.agent_focus.target_id
-
-    async def on_CloseTabEvent(self, event: CloseTabEvent) -> None:
-        """Handle tab closure - update focus if needed."""
-
-        cdp_session = await self.get_or_create_cdp_session(target_id=None, focus=False)
-        await self.event_bus.dispatch(TabClosedEvent(target_id=event.target_id))
-        await cdp_session.cdp_client.send.Target.closeTarget(
-            params={"targetId": event.target_id}
-        )
-
-    async def on_TabCreatedEvent(self, event: TabCreatedEvent) -> None:
-        """Handle tab creation - apply viewport settings to new tab."""
-        # Apply viewport settings if configured
-        if self.browser_profile.viewport and not self.browser_profile.no_viewport:
-            try:
-                viewport_width = self.browser_profile.viewport.width
-                viewport_height = self.browser_profile.viewport.height
-                device_scale_factor = self.browser_profile.device_scale_factor or 1.0
-
-                # Use the helper method with the new tab's target_id
-                await self._cdp_set_viewport(
-                    viewport_width,
-                    viewport_height,
-                    device_scale_factor,
-                    target_id=event.target_id,
-                )
-
-                self.logger.debug(
-                    f"Applied viewport {viewport_width}x{viewport_height} to tab {event.target_id[-8:]}"
-                )
-            except Exception as e:
-                self.logger.warning(
-                    f"Failed to set viewport for new tab {event.target_id[-8:]}: {e}"
-                )
-
-    async def on_TabClosedEvent(self, event: TabClosedEvent) -> None:
-        """Handle tab closure - update focus if needed."""
-        if not self.agent_focus:
-            return
-
-        # Get current tab index
-        current_target_id = self.agent_focus.target_id
-
-        # If the closed tab was the current one, find a new target
-        if current_target_id == event.target_id:
-            await self.event_bus.dispatch(SwitchTabEvent(target_id=None))
-
-    async def on_AgentFocusChangedEvent(self, event: AgentFocusChangedEvent) -> None:
-        """Handle agent focus change - update focus and clear cache."""
-        self.logger.debug(
-            f"🔄 AgentFocusChangedEvent received: target_id=...{event.target_id[-4:]} url={event.url}"
-        )
-
-        # Clear cached DOM state since focus changed
-        # self.logger.debug('🔄 Clearing DOM cache...')
-        if self._dom_watchdog:
-            self._dom_watchdog.clear_cache()
-            # self.logger.debug('🔄 Cleared DOM cache after focus change')
-
-        # Clear cached browser state
-        # self.logger.debug('🔄 Clearing cached browser state...')
-        self._cached_browser_state_summary = None
-        self._cached_selector_map.clear()
-        self.logger.debug("🔄 Cached browser state cleared")
-        all_targets = await self._cdp_get_all_pages(include_chrome=True)
-
-        # Update agent focus if a specific target_id is provided
-        if event.target_id:
-            self.agent_focus = await self.get_or_create_cdp_session(
-                target_id=event.target_id, focus=True
-            )
-            self.logger.debug(
-                f"🔄 Updated agent focus to tab target_id=...{event.target_id[-4:]}"
-            )
-        else:
-            raise RuntimeError(
-                "AgentFocusChangedEvent received with no target_id for newly focused tab"
-            )
-
-        # Test that the browser is responsive by evaluating a simple expression
-        if self.agent_focus:
-            self.logger.debug("🔄 Testing tab responsiveness...")
-            try:
-                test_result = await asyncio.wait_for(
-                    self.agent_focus.cdp_client.send.Runtime.evaluate(
-                        params={"expression": "1 + 1", "returnByValue": True},
-                        session_id=self.agent_focus.session_id,
-                    ),
-                    timeout=2.0,
-                )
-                if test_result.get("result", {}).get("value") == 2:
-                    # self.logger.debug('🔄 ✅ Browser is responsive after focus change')
-                    pass
-                else:
-                    raise Exception(
-                        "❌ Failed to execute test JS expression with Page.evaluate"
-                    )
-            except Exception as e:
-                self.logger.error(
-                    f"🔄 ❌ Target {self.agent_focus.target_id} seems closed/crashed, switching to fallback page {all_targets[0]}: {type(e).__name__}: {e}"
-                )
-                all_pages = await self._cdp_get_all_pages()
-                last_target_id = all_pages[-1]["targetId"] if all_pages else None
-                self.agent_focus = await self.get_or_create_cdp_session(
-                    target_id=last_target_id, focus=True
-                )
-                raise
-
-        # self.logger.debug('🔄 AgentFocusChangedEvent handler completed successfully')
-
-    async def on_FileDownloadedEvent(self, event: FileDownloadedEvent) -> None:
-        """Track downloaded files during this session."""
-        self.logger.debug(
-            f"FileDownloadedEvent received: {event.file_name} at {event.path}"
-        )
-        if event.path and event.path not in self._downloaded_files:
-            self._downloaded_files.append(event.path)
-            self.logger.info(
-                f"📁 Tracked download: {event.file_name} ({len(self._downloaded_files)} total downloads in session)"
-            )
-        else:
-            if not event.path:
-                self.logger.warning(f"FileDownloadedEvent has no path: {event}")
-            else:
-                self.logger.debug(f"File already tracked: {event.path}")
-
-    async def on_BrowserStopEvent(self, event: BrowserStopEvent) -> None:
-        """Handle browser stop request."""
-
-        try:
-            # Check if we should keep the browser alive
-            if self.browser_profile.keep_alive and not event.force:
-                self.event_bus.dispatch(
-                    BrowserStoppedEvent(reason="Kept alive due to keep_alive=True")
-                )
-                return
-
-            # Clear CDP session cache before stopping
-            await self.reset()
-
-            # Reset state
-            if self.is_local:
-                self.browser_profile.cdp_url = None
-
-            # Notify stop and wait for all handlers to complete
-            # LocalBrowserWatchdog listens for BrowserStopEvent and dispatches BrowserKillEvent
-            stop_event = self.event_bus.dispatch(
-                BrowserStoppedEvent(reason="Stopped by request")
-            )
-            await stop_event
-
-        except Exception as e:
-            self.event_bus.dispatch(
-                BrowserErrorEvent(
-                    error_type="BrowserStopEventError",
-                    message=f"Failed to stop browser: {type(e).__name__} {e}",
-                    details={"cdp_url": self.cdp_url, "is_local": self.is_local},
-                )
-            )
-
-    @property
-    def cdp_client(self) -> CDPClient:
-        """Get the cached root CDP cdp_session.cdp_client. The client is created and started in self.connect()."""
-        assert (
-            self._cdp_client_root is not None
-        ), "CDP client not initialized - browser may not be connected yet"
-        return self._cdp_client_root
-
-    async def get_or_create_cdp_session(
-        self,
-        target_id: TargetID | None = None,
-        focus: bool = True,
-        new_socket: bool | None = None,
-    ) -> CDPSession:
-        """Get or create a CDP session for a target.
-
-        Args:
-                        target_id: Target ID to get session for. If None, uses current agent focus.
-                        focus: If True, switches agent focus to this target. If False, just returns session without changing focus.
-                        new_socket: If True, create a dedicated WebSocket connection. If None (default), creates new socket for new targets only.
-
-        Returns:
-                        CDPSession for the specified target.
-        """
-        assert (
-            self.cdp_url is not None
-        ), "CDP URL not set - browser may not be configured or launched yet"
-        assert (
-            self._cdp_client_root is not None
-        ), "Root CDP client not initialized - browser may not be connected yet"
-        assert (
-            self.agent_focus is not None
-        ), "CDP session not initialized - browser may not be connected yet"
-
-        # If no target_id specified, use the current target_id
-        if target_id is None:
-            target_id = self.agent_focus.target_id
-
-        # Check if we already have a session for this target in the pool
-        if target_id in self._cdp_session_pool:
-            session = self._cdp_session_pool[target_id]
-            if focus and self.agent_focus.target_id != target_id:
-                self.logger.debug(
-                    f"[get_or_create_cdp_session] Switching agent focus from {self.agent_focus.target_id} to {target_id}"
-                )
-                self.agent_focus = session
-            if focus:
-                await session.cdp_client.send.Target.activateTarget(
-                    params={"targetId": session.target_id}
-                )
-                await session.cdp_client.send.Runtime.runIfWaitingForDebugger(
-                    session_id=session.session_id
-                )
-            # else:
-            # self.logger.debug(f'[get_or_create_cdp_session] Reusing existing session for {target_id} (focus={focus})')
-            return session
-
-        # If it's the current focus target, return that session
-        if self.agent_focus.target_id == target_id:
-            self._cdp_session_pool[target_id] = self.agent_focus
-            return self.agent_focus
-
-        # Create new session for this target
-        # Default to True for new sessions (each new target gets its own WebSocket)
-        should_use_new_socket = True if new_socket is None else new_socket
-        self.logger.debug(
-            f"[get_or_create_cdp_session] Creating new CDP session for target {target_id} (new_socket={should_use_new_socket})"
-        )
-        session = await CDPSession.for_target(
-            self._cdp_client_root,
-            target_id,
-            new_socket=should_use_new_socket,
-            cdp_url=self.cdp_url if should_use_new_socket else None,
-        )
-        self._cdp_session_pool[target_id] = session
-        # log length of _cdp_session_pool
-        self.logger.debug(
-            f"[get_or_create_cdp_session] new _cdp_session_pool length: {len(self._cdp_session_pool)}"
-        )
-
-        # Only change agent focus if requested
-        if focus:
-            self.logger.debug(
-                f"[get_or_create_cdp_session] Switching agent focus from {self.agent_focus.target_id} to {target_id}"
-            )
-            self.agent_focus = session
-            await session.cdp_client.send.Target.activateTarget(
-                params={"targetId": session.target_id}
-            )
-            await session.cdp_client.send.Runtime.runIfWaitingForDebugger(
-                session_id=session.session_id
-            )
-        else:
-            self.logger.debug(
-                f"[get_or_create_cdp_session] Created session for {target_id} without changing focus (still on {self.agent_focus.target_id})"
-            )
-
-        return session
-
-    @property
-    def current_target_id(self) -> str | None:
-        return self.agent_focus.target_id if self.agent_focus else None
-
-    @property
-    def current_session_id(self) -> str | None:
-        return self.agent_focus.session_id if self.agent_focus else None
-
-    # ========== Helper Methods ==========
-    @observe_debug(
-        ignore_input=True, ignore_output=True, name="get_browser_state_summary"
-    )
-    async def get_browser_state_summary(
-        self,
-        cache_clickable_elements_hashes: bool = True,
-        include_screenshot: bool = True,
-        cached: bool = False,
-        include_recent_events: bool = False,
-    ) -> BrowserStateSummary:
-        if (
-            cached
-            and self._cached_browser_state_summary is not None
-            and self._cached_browser_state_summary.dom_state
-        ):
-            # Don't use cached state if it has 0 interactive elements
-            selector_map = self._cached_browser_state_summary.dom_state.selector_map
-
-            # Don't use cached state if we need a screenshot but the cached state doesn't have one
-            if include_screenshot and not self._cached_browser_state_summary.screenshot:
-                self.logger.debug(
-                    "⚠️ Cached browser state has no screenshot, fetching fresh state with screenshot"
-                )
-                # Fall through to fetch fresh state with screenshot
-            elif selector_map and len(selector_map) > 0:
-                self.logger.debug(
-                    "🔄 Using pre-cached browser state summary for open tab"
-                )
-                return self._cached_browser_state_summary
-            else:
-                self.logger.debug(
-                    "⚠️ Cached browser state has 0 interactive elements, fetching fresh state"
-                )
-                # Fall through to fetch fresh state
-
-        # Dispatch the event and wait for result
-        event: BrowserStateRequestEvent = cast(
-            BrowserStateRequestEvent,
-            self.event_bus.dispatch(
-                BrowserStateRequestEvent(
-                    include_dom=True,
-                    include_screenshot=include_screenshot,
-                    cache_clickable_elements_hashes=cache_clickable_elements_hashes,
-                    include_recent_events=include_recent_events,
-                )
-            ),
-        )
-
-        # The handler returns the BrowserStateSummary directly
-        result = await event.event_result(raise_if_none=True, raise_if_any=True)
-        assert result is not None and result.dom_state is not None
-        return result
-
-    async def attach_all_watchdogs(self) -> None:
-        """Initialize and attach all watchdogs with explicit handler registration."""
-        # Prevent duplicate watchdog attachment
-        if hasattr(self, "_watchdogs_attached") and self._watchdogs_attached:
-            self.logger.debug(
-                "Watchdogs already attached, skipping duplicate attachment"
-            )
-            return
-
-        from browser_use.browser.watchdogs.aboutblank_watchdog import AboutBlankWatchdog
-
-        # from browser_use.browser.crash_watchdog import CrashWatchdog
-        from browser_use.browser.watchdogs.default_action_watchdog import (
-            DefaultActionWatchdog,
-        )
-        from browser_use.browser.watchdogs.dom_watchdog import DOMWatchdog
-        from browser_use.browser.watchdogs.downloads_watchdog import DownloadsWatchdog
-        from browser_use.browser.watchdogs.local_browser_watchdog import (
-            LocalBrowserWatchdog,
-        )
-        from browser_use.browser.watchdogs.permissions_watchdog import (
-            PermissionsWatchdog,
-        )
-        from browser_use.browser.watchdogs.popups_watchdog import PopupsWatchdog
-        from browser_use.browser.watchdogs.recording_watchdog import RecordingWatchdog
-        from browser_use.browser.watchdogs.screenshot_watchdog import ScreenshotWatchdog
-        from browser_use.browser.watchdogs.security_watchdog import SecurityWatchdog
-        from browser_use.browser.watchdogs.storage_state_watchdog import (
-            StorageStateWatchdog,
-        )
-
-        # Initialize CrashWatchdog
-        # CrashWatchdog.model_rebuild()
-        # self._crash_watchdog = CrashWatchdog(event_bus=self.event_bus, browser_session=self)
-        # self.event_bus.on(BrowserConnectedEvent, self._crash_watchdog.on_BrowserConnectedEvent)
-        # self.event_bus.on(BrowserStoppedEvent, self._crash_watchdog.on_BrowserStoppedEvent)
-        # self._crash_watchdog.attach_to_session()
-
-        # Initialize DownloadsWatchdog
-        DownloadsWatchdog.model_rebuild()
-        self._downloads_watchdog = DownloadsWatchdog(
-            event_bus=self.event_bus, browser_session=self
-        )
-        # self.event_bus.on(BrowserLaunchEvent, self._downloads_watchdog.on_BrowserLaunchEvent)
-        # self.event_bus.on(TabCreatedEvent, self._downloads_watchdog.on_TabCreatedEvent)
-        # self.event_bus.on(TabClosedEvent, self._downloads_watchdog.on_TabClosedEvent)
-        # self.event_bus.on(BrowserStoppedEvent, self._downloads_watchdog.on_BrowserStoppedEvent)
-        # self.event_bus.on(NavigationCompleteEvent, self._downloads_watchdog.on_NavigationCompleteEvent)
-        self._downloads_watchdog.attach_to_session()
-        if self.browser_profile.auto_download_pdfs:
-            self.logger.debug("📄 PDF auto-download enabled for this session")
-
-        # Initialize StorageStateWatchdog conditionally
-        # Enable when user provides either storage_state or user_data_dir (indicating they want persistence)
-        should_enable_storage_state = (
-            self.browser_profile.storage_state is not None
-            or self.browser_profile.user_data_dir is not None
-        )
-
-        if should_enable_storage_state:
-            StorageStateWatchdog.model_rebuild()
-            self._storage_state_watchdog = StorageStateWatchdog(
-                event_bus=self.event_bus,
-                browser_session=self,
-                # More conservative defaults when auto-enabled
-                auto_save_interval=60.0,  # 1 minute instead of 30 seconds
-                save_on_change=False,  # Only save on shutdown by default
-            )
-            self._storage_state_watchdog.attach_to_session()
-            self.logger.debug(
-                f"🍪 StorageStateWatchdog enabled (storage_state: {bool(self.browser_profile.storage_state)}, user_data_dir: {bool(self.browser_profile.user_data_dir)})"
-            )
-        else:
-            self.logger.debug(
-                "🍪 StorageStateWatchdog disabled (no storage_state or user_data_dir configured)"
-            )
-
-        # Initialize LocalBrowserWatchdog
-        LocalBrowserWatchdog.model_rebuild()
-        self._local_browser_watchdog = LocalBrowserWatchdog(
-            event_bus=self.event_bus, browser_session=self
-        )
-        # self.event_bus.on(BrowserLaunchEvent, self._local_browser_watchdog.on_BrowserLaunchEvent)
-        # self.event_bus.on(BrowserKillEvent, self._local_browser_watchdog.on_BrowserKillEvent)
-        # self.event_bus.on(BrowserStopEvent, self._local_browser_watchdog.on_BrowserStopEvent)
-        self._local_browser_watchdog.attach_to_session()
-
-        # Initialize SecurityWatchdog (hooks NavigationWatchdog and implements allowed_domains restriction)
-        SecurityWatchdog.model_rebuild()
-        self._security_watchdog = SecurityWatchdog(
-            event_bus=self.event_bus, browser_session=self
-        )
-        # Core navigation is now handled in BrowserSession directly
-        # SecurityWatchdog only handles security policy enforcement
-        self._security_watchdog.attach_to_session()
-
-        # Initialize AboutBlankWatchdog (handles about:blank pages and DVD loading animation on first load)
-        AboutBlankWatchdog.model_rebuild()
-        self._aboutblank_watchdog = AboutBlankWatchdog(
-            event_bus=self.event_bus, browser_session=self
-        )
-        # self.event_bus.on(BrowserStopEvent, self._aboutblank_watchdog.on_BrowserStopEvent)
-        # self.event_bus.on(BrowserStoppedEvent, self._aboutblank_watchdog.on_BrowserStoppedEvent)
-        # self.event_bus.on(TabCreatedEvent, self._aboutblank_watchdog.on_TabCreatedEvent)
-        # self.event_bus.on(TabClosedEvent, self._aboutblank_watchdog.on_TabClosedEvent)
-        self._aboutblank_watchdog.attach_to_session()
-
-        # Initialize PopupsWatchdog (handles accepting and dismissing JS dialogs, alerts, confirm, onbeforeunload, etc.)
-        PopupsWatchdog.model_rebuild()
-        self._popups_watchdog = PopupsWatchdog(
-            event_bus=self.event_bus, browser_session=self
-        )
-        # self.event_bus.on(TabCreatedEvent, self._popups_watchdog.on_TabCreatedEvent)
-        # self.event_bus.on(DialogCloseEvent, self._popups_watchdog.on_DialogCloseEvent)
-        self._popups_watchdog.attach_to_session()
-
-        # Initialize PermissionsWatchdog (handles granting and revoking browser permissions like clipboard, microphone, camera, etc.)
-        PermissionsWatchdog.model_rebuild()
-        self._permissions_watchdog = PermissionsWatchdog(
-            event_bus=self.event_bus, browser_session=self
-        )
-        # self.event_bus.on(BrowserConnectedEvent, self._permissions_watchdog.on_BrowserConnectedEvent)
-        self._permissions_watchdog.attach_to_session()
-
-        # Initialize DefaultActionWatchdog (handles all default actions like click, type, scroll, go back, go forward, refresh, wait, send keys, upload file, scroll to text, etc.)
-        DefaultActionWatchdog.model_rebuild()
-        self._default_action_watchdog = DefaultActionWatchdog(
-            event_bus=self.event_bus, browser_session=self
-        )
-        # self.event_bus.on(ClickElementEvent, self._default_action_watchdog.on_ClickElementEvent)
-        # self.event_bus.on(TypeTextEvent, self._default_action_watchdog.on_TypeTextEvent)
-        # self.event_bus.on(ScrollEvent, self._default_action_watchdog.on_ScrollEvent)
-        # self.event_bus.on(GoBackEvent, self._default_action_watchdog.on_GoBackEvent)
-        # self.event_bus.on(GoForwardEvent, self._default_action_watchdog.on_GoForwardEvent)
-        # self.event_bus.on(RefreshEvent, self._default_action_watchdog.on_RefreshEvent)
-        # self.event_bus.on(WaitEvent, self._default_action_watchdog.on_WaitEvent)
-        # self.event_bus.on(SendKeysEvent, self._default_action_watchdog.on_SendKeysEvent)
-        # self.event_bus.on(UploadFileEvent, self._default_action_watchdog.on_UploadFileEvent)
-        # self.event_bus.on(ScrollToTextEvent, self._default_action_watchdog.on_ScrollToTextEvent)
-        self._default_action_watchdog.attach_to_session()
-
-        # Initialize ScreenshotWatchdog (handles taking screenshots of the browser)
-        ScreenshotWatchdog.model_rebuild()
-        self._screenshot_watchdog = ScreenshotWatchdog(
-            event_bus=self.event_bus, browser_session=self
-        )
-        # self.event_bus.on(BrowserStartEvent, self._screenshot_watchdog.on_BrowserStartEvent)
-        # self.event_bus.on(BrowserStoppedEvent, self._screenshot_watchdog.on_BrowserStoppedEvent)
-        # self.event_bus.on(ScreenshotEvent, self._screenshot_watchdog.on_ScreenshotEvent)
-        self._screenshot_watchdog.attach_to_session()
-
-        # Initialize DOMWatchdog (handles building the DOM tree and detecting interactive elements, depends on ScreenshotWatchdog)
-        DOMWatchdog.model_rebuild()
-        self._dom_watchdog = DOMWatchdog(event_bus=self.event_bus, browser_session=self)
-        # self.event_bus.on(TabCreatedEvent, self._dom_watchdog.on_TabCreatedEvent)
-        # self.event_bus.on(BrowserStateRequestEvent, self._dom_watchdog.on_BrowserStateRequestEvent)
-        self._dom_watchdog.attach_to_session()
-
-        # Initialize RecordingWatchdog (handles video recording)
-        RecordingWatchdog.model_rebuild()
-        self._recording_watchdog = RecordingWatchdog(
-            event_bus=self.event_bus, browser_session=self
-        )
-        self._recording_watchdog.attach_to_session()
-
-        # Mark watchdogs as attached to prevent duplicate attachment
-        self._watchdogs_attached = True
-
-    async def connect(self, cdp_url: str | None = None) -> Self:
-        """Connect to a remote chromium-based browser via CDP using cdp-use.
-
-        This MUST succeed or the browser is unusable. Fails hard on any error.
-        """
-
-        self.browser_profile.cdp_url = cdp_url or self.cdp_url
-        if not self.cdp_url:
-            raise RuntimeError("Cannot setup CDP connection without CDP URL")
-
-        if not self.cdp_url.startswith("ws"):
-            # If it's an HTTP URL, fetch the WebSocket URL from /json/version endpoint
-            url = self.cdp_url.rstrip("/")
-            if not url.endswith("/json/version"):
-                url = url + "/json/version"
-
-            # Run a tiny HTTP client to query for the WebSocket URL from the /json/version endpoint
-            async with httpx.AsyncClient() as client:
-                headers = self.browser_profile.headers or {}
-                version_info = await client.get(url, headers=headers)
-                self.browser_profile.cdp_url = version_info.json()[
-                    "webSocketDebuggerUrl"
-                ]
-
-        assert self.cdp_url is not None
-
-        browser_location = "local browser" if self.is_local else "remote browser"
-        self.logger.debug(
-            f"🌎 Connecting to existing chromium-based browser via CDP: {self.cdp_url} -> ({browser_location})"
-        )
-
-        try:
-            # Import cdp-use client
-
-            # Convert HTTP URL to WebSocket URL if needed
-
-            # Create and store the CDP client for direct CDP communication
-            self._cdp_client_root = CDPClient(self.cdp_url)
-            assert self._cdp_client_root is not None
-            await self._cdp_client_root.start()
-            await self._cdp_client_root.send.Target.setAutoAttach(
-                params={
-                    "autoAttach": True,
-                    "waitForDebuggerOnStart": False,
-                    "flatten": True,
-                }
-            )
-            self.logger.debug("CDP client connected successfully")
-
-            # Get browser targets to find available contexts/pages
-            targets = await self._cdp_client_root.send.Target.getTargets()
-
-            # Find main browser pages (avoiding iframes, workers, extensions, etc.)
-            page_targets: list[TargetInfo] = [
-                t
-                for t in targets["targetInfos"]
-                if self._is_valid_target(
-                    t,
-                    include_http=True,
-                    include_about=True,
-                    include_pages=True,
-                    include_iframes=False,
-                    include_workers=False,
-                )
-            ]
-
-            # Check for chrome://newtab pages and immediately redirect them
-            # to about:blank to avoid JS issues from CDP on chrome://* urls
-            from browser_use.utils import is_new_tab_page
-
-            # Collect all targets that need redirection
-            redirected_targets = []
-            redirect_sessions = (
-                {}
-            )  # Store sessions created for redirection to potentially reuse
-            for target in page_targets:
-                target_url = target.get("url", "")
-                if is_new_tab_page(target_url) and target_url != "about:blank":
-                    # Redirect chrome://newtab to about:blank to avoid JS issues preventing driving chrome://newtab
-                    target_id = target["targetId"]
-                    self.logger.debug(
-                        f"🔄 Redirecting {target_url} to about:blank for target {target_id}"
-                    )
-                    try:
-                        # Create a CDP session for redirection (minimal domains to avoid duplicate event handlers)
-                        # Only enable Page domain for navigation, avoid duplicate event handlers
-                        redirect_session = await CDPSession.for_target(
-                            self._cdp_client_root, target_id, domains=["Page"]
-                        )
-                        # Navigate to about:blank
-                        await redirect_session.cdp_client.send.Page.navigate(
-                            params={"url": "about:blank"},
-                            session_id=redirect_session.session_id,
-                        )
-                        redirected_targets.append(target_id)
-                        redirect_sessions[target_id] = (
-                            redirect_session  # Store for potential reuse
-                        )
-                        # Update the target's URL in our list for later use
-                        target["url"] = "about:blank"
-                        # Small delay to ensure navigation completes
-                        await asyncio.sleep(0.05)
-                    except Exception as e:
-                        self.logger.warning(
-                            f"Failed to redirect {target_url} to about:blank: {e}"
-                        )
-
-            # Log summary of redirections
-            if redirected_targets:
-                self.logger.debug(
-                    f"Redirected {len(redirected_targets)} chrome://newtab pages to about:blank"
-                )
-
-            if not page_targets:
-                # No pages found, create a new one
-                new_target = await self._cdp_client_root.send.Target.createTarget(
-                    params={"url": "about:blank"}
-                )
-                target_id = new_target["targetId"]
-                self.logger.debug(
-                    f"📄 Created new blank page with target ID: {target_id}"
-                )
-            else:
-                # Use the first available page
-                target_id = [
-                    page for page in page_targets if page.get("type") == "page"
-                ][0]["targetId"]
-                self.logger.debug(f"📄 Using existing page with target ID: {target_id}")
-
-            # Store the current page target ID and add to pool
-            # Reuse redirect session if available, otherwise create new one
-            if target_id in redirect_sessions:
-                self.logger.debug(f"Reusing redirect session for target {target_id}")
-                self.agent_focus = redirect_sessions[target_id]
-            else:
-                # For the initial connection, we'll use the shared root WebSocket
-                self.agent_focus = await CDPSession.for_target(
-                    self._cdp_client_root, target_id, new_socket=False
-                )
-            if self.agent_focus:
-                self._cdp_session_pool[target_id] = self.agent_focus
-
-            # Enable proxy authentication handling if configured
-            await self._setup_proxy_auth()
-
-            # Verify the session is working
-            try:
-                if self.agent_focus:
-                    assert self.agent_focus.title != "Unknown title"
-                else:
-                    raise RuntimeError("Failed to create CDP session")
-            except Exception as e:
-                self.logger.warning(f"Failed to create CDP session: {e}")
-                raise
-
-            # Dispatch TabCreatedEvent for all initial tabs (so watchdogs can initialize)
-            # This replaces the duplicated logic from navigation_watchdog's _initialize_agent_focus
-            for idx, target in enumerate(page_targets):
-                target_url = target.get("url", "")
-                self.logger.debug(
-                    f"Dispatching TabCreatedEvent for initial tab {idx}: {target_url}"
-                )
-                self.event_bus.dispatch(
-                    TabCreatedEvent(url=target_url, target_id=target["targetId"])
-                )
-
-            # Dispatch initial focus event
-            if page_targets:
-                initial_url = page_targets[0].get("url", "")
-                self.event_bus.dispatch(
-                    AgentFocusChangedEvent(
-                        target_id=page_targets[0]["targetId"], url=initial_url
-                    )
-                )
-                self.logger.debug(f"Initial agent focus set to tab 0: {initial_url}")
-
-        except Exception as e:
-            # Fatal error - browser is not usable without CDP connection
-            self.logger.error(f"❌ FATAL: Failed to setup CDP connection: {e}")
-            self.logger.error("❌ Browser cannot continue without CDP connection")
-            # Clean up any partial state
-            self._cdp_client_root = None
-            self.agent_focus = None
-            # Re-raise as a fatal error
-            raise RuntimeError(
-                f"Failed to establish CDP connection to browser: {e}"
-            ) from e
-
-        return self
-
-    async def _setup_proxy_auth(self) -> None:
-        """Enable CDP Fetch auth handling for authenticated proxy, if credentials provided.
-
-        Handles HTTP proxy authentication challenges (Basic/Proxy) by providing
-        configured credentials from BrowserProfile.
-        """
-
-        assert self._cdp_client_root
-
-        try:
-            proxy_cfg = self.browser_profile.proxy
-            username = proxy_cfg.username if proxy_cfg else None
-            password = proxy_cfg.password if proxy_cfg else None
-            if not username or not password:
-                self.logger.debug(
-                    "Proxy credentials not provided; skipping proxy auth setup"
-                )
-                return
-
-            # Enable Fetch domain with auth handling (do not pause all requests)
-            try:
-                await self._cdp_client_root.send.Fetch.enable(
-                    params={"handleAuthRequests": True}
-                )
-                self.logger.debug(
-                    "Fetch.enable(handleAuthRequests=True) enabled on root client"
-                )
-            except Exception as e:
-                self.logger.debug(
-                    f"Fetch.enable on root failed: {type(e).__name__}: {e}"
-                )
-
-            # Also enable on the focused session if available to ensure events are delivered
-            try:
-                if self.agent_focus:
-                    await self.agent_focus.cdp_client.send.Fetch.enable(
-                        params={"handleAuthRequests": True},
-                        session_id=self.agent_focus.session_id,
-                    )
-                    self.logger.debug(
-                        "Fetch.enable(handleAuthRequests=True) enabled on focused session"
-                    )
-            except Exception as e:
-                self.logger.debug(
-                    f"Fetch.enable on focused session failed: {type(e).__name__}: {e}"
-                )
-
-            def _on_auth_required(
-                event: AuthRequiredEvent, session_id: SessionID | None = None
-            ):
-                # event keys may be snake_case or camelCase depending on generator; handle both
-                request_id = event.get("requestId") or event.get("request_id")
-                if not request_id:
-                    return
-
-                challenge = (
-                    event.get("authChallenge") or event.get("auth_challenge") or {}
-                )
-                source = (challenge.get("source") or "").lower()
-                # Only respond to proxy challenges
-                if source == "proxy" and request_id:
-
-                    async def _respond():
-                        assert self._cdp_client_root
-                        try:
-                            await self._cdp_client_root.send.Fetch.continueWithAuth(
-                                params={
-                                    "requestId": request_id,
-                                    "authChallengeResponse": {
-                                        "response": "ProvideCredentials",
-                                        "username": username,
-                                        "password": password,
-                                    },
-                                },
-                                session_id=session_id,
-                            )
-                        except Exception as e:
-                            self.logger.debug(
-                                f"Proxy auth respond failed: {type(e).__name__}: {e}"
-                            )
-
-                    # schedule
-                    asyncio.create_task(_respond())
-                else:
-                    # Default behaviour for non-proxy challenges: let browser handle
-                    async def _default():
-                        assert self._cdp_client_root
-                        try:
-                            await self._cdp_client_root.send.Fetch.continueWithAuth(
-                                params={
-                                    "requestId": request_id,
-                                    "authChallengeResponse": {"response": "Default"},
-                                },
-                                session_id=session_id,
-                            )
-                        except Exception as e:
-                            self.logger.debug(
-                                f"Default auth respond failed: {type(e).__name__}: {e}"
-                            )
-
-                    if request_id:
-                        asyncio.create_task(_default())
-
-            def _on_request_paused(
-                event: RequestPausedEvent, session_id: SessionID | None = None
-            ):
-                # Continue all paused requests to avoid stalling the network
-                request_id = event.get("requestId") or event.get("request_id")
-                if not request_id:
-                    return
-
-                async def _continue():
-                    assert self._cdp_client_root
-                    try:
-                        await self._cdp_client_root.send.Fetch.continueRequest(
-                            params={"requestId": request_id},
-                            session_id=session_id,
-                        )
-                    except Exception:
-                        pass
-
-                asyncio.create_task(_continue())
-
-            # Register event handler on root client
-            try:
-                self._cdp_client_root.register.Fetch.authRequired(_on_auth_required)
-                self._cdp_client_root.register.Fetch.requestPaused(_on_request_paused)
-                if self.agent_focus:
-                    self.agent_focus.cdp_client.register.Fetch.authRequired(
-                        _on_auth_required
-                    )
-                    self.agent_focus.cdp_client.register.Fetch.requestPaused(
-                        _on_request_paused
-                    )
-                self.logger.debug("Registered Fetch.authRequired handlers")
-            except Exception as e:
-                self.logger.debug(
-                    f"Failed to register authRequired handlers: {type(e).__name__}: {e}"
-                )
-
-            # Auto-enable Fetch on every newly attached target to ensure auth callbacks fire
-            def _on_attached(
-                event: AttachedToTargetEvent, session_id: SessionID | None = None
-            ):
-                sid = event.get("sessionId") or event.get("session_id") or session_id
-                if not sid:
-                    return
-
-                async def _enable():
-                    assert self._cdp_client_root
-                    try:
-                        await self._cdp_client_root.send.Fetch.enable(
-                            params={"handleAuthRequests": True},
-                            session_id=sid,
-                        )
-                        self.logger.debug(
-                            f"Fetch.enable(handleAuthRequests=True) enabled on attached session {sid}"
-                        )
-                    except Exception as e:
-                        self.logger.debug(
-                            f"Fetch.enable on attached session failed: {type(e).__name__}: {e}"
-                        )
-
-                asyncio.create_task(_enable())
-
-            try:
-                self._cdp_client_root.register.Target.attachedToTarget(_on_attached)
-                self.logger.debug(
-                    "Registered Target.attachedToTarget handler for Fetch.enable"
-                )
-            except Exception as e:
-                self.logger.debug(
-                    f"Failed to register attachedToTarget handler: {type(e).__name__}: {e}"
-                )
-
-            # Ensure Fetch is enabled for the current focused session, too
-            try:
-                if self.agent_focus:
-                    await self.agent_focus.cdp_client.send.Fetch.enable(
-                        params={
-                            "handleAuthRequests": True,
-                            "patterns": [{"urlPattern": "*"}],
-                        },
-                        session_id=self.agent_focus.session_id,
-                    )
-            except Exception as e:
-                self.logger.debug(
-                    f"Fetch.enable on focused session failed: {type(e).__name__}: {e}"
-                )
-        except Exception as e:
-            self.logger.debug(f"Skipping proxy auth setup: {type(e).__name__}: {e}")
-
-    async def get_tabs(self) -> list[TabInfo]:
-        """Get information about all open tabs using CDP Target.getTargetInfo for speed."""
-        tabs = []
-
-        # Safety check - return empty list if browser not connected yet
-        if not self._cdp_client_root:
-            return tabs
-
-        # Get all page targets using CDP
-        pages = await self._cdp_get_all_pages()
-
-        for i, page_target in enumerate(pages):
-            target_id = page_target["targetId"]
-            url = page_target["url"]
-
-            # Try to get the title directly from Target.getTargetInfo - much faster!
-            # The initial getTargets() doesn't include title, but getTargetInfo does
-            try:
-                target_info = await self.cdp_client.send.Target.getTargetInfo(
-                    params={"targetId": target_id}
-                )
-                # The title is directly available in targetInfo
-                title = target_info.get("targetInfo", {}).get("title", "")
-
-                # Skip JS execution for chrome:// pages and new tab pages
-                if is_new_tab_page(url) or url.startswith("chrome://"):
-                    # Use URL as title for chrome pages, or mark new tabs as unusable
-                    if is_new_tab_page(url):
-                        title = "ignore this tab and do not use it"
-                    elif not title:
-                        # For chrome:// pages without a title, use the URL itself
-                        title = url
-
-                # Special handling for PDF pages without titles
-                if (not title or title == "") and (
-                    url.endswith(".pdf") or "pdf" in url
-                ):
-                    # PDF pages might not have a title, use URL filename
-                    try:
-                        from urllib.parse import urlparse
-
-                        filename = urlparse(url).path.split("/")[-1]
-                        if filename:
-                            title = filename
-                    except Exception:
-                        pass
-
-            except Exception as e:
-                # Fallback to basic title handling
-                self.logger.debug(
-                    f"⚠️ Failed to get target info for tab #{i}: {_log_pretty_url(url)} - {type(e).__name__}"
-                )
-
-                if is_new_tab_page(url):
-                    title = "ignore this tab and do not use it"
-                elif url.startswith("chrome://"):
-                    title = url
-                else:
-                    title = ""
-
-            tab_info = TabInfo(
-                target_id=target_id,
-                url=url,
-                title=title,
-                parent_target_id=None,
-            )
-            tabs.append(tab_info)
-
-        return tabs
-
-    # ========== ID Lookup Methods ==========
-
-    async def get_current_target_info(self) -> TargetInfo | None:
-        """Get info about the current active target using CDP."""
-        if not self.agent_focus or not self.agent_focus.target_id:
-            return None
-
-        targets = await self.cdp_client.send.Target.getTargets()
-        for target in targets.get("targetInfos", []):
-            if target.get("targetId") == self.agent_focus.target_id:
-                # Still return even if it's not a "valid" target since we're looking for a specific ID
-                return target
-        return None
-
-    async def get_current_page_url(self) -> str:
-        """Get the URL of the current page using CDP."""
-        target = await self.get_current_target_info()
-        if target:
-            return target.get("url", "")
-        return "about:blank"
-
-    async def get_current_page_title(self) -> str:
-        """Get the title of the current page using CDP."""
-        target_info = await self.get_current_target_info()
-        if target_info:
-            return target_info.get("title", "Unknown page title")
-        return "Unknown page title"
-
-    async def navigate_to(self, url: str, new_tab: bool = False) -> None:
-        """Navigate to a URL using the standard event system.
-
-        Args:
-                url: URL to navigate to
-                new_tab: Whether to open in a new tab
-        """
-        from browser_use.browser.events import NavigateToUrlEvent
-
-        event = self.event_bus.dispatch(NavigateToUrlEvent(url=url, new_tab=new_tab))
-        await event
-        await event.event_result(raise_if_any=True, raise_if_none=False)
-
-    # ========== DOM Helper Methods ==========
-
-    async def get_dom_element_by_index(self, index: int) -> EnhancedDOMTreeNode | None:
-        """Get DOM element by index.
-
-        Get element from cached selector map.
-
-        Args:
-                index: The element index from the serialized DOM
-
-        Returns:
-                EnhancedDOMTreeNode or None if index not found
-        """
-        #  Check cached selector map
-        if self._cached_selector_map and index in self._cached_selector_map:
-            return self._cached_selector_map[index]
-
-        return None
-
-    def update_cached_selector_map(
-        self, selector_map: dict[int, EnhancedDOMTreeNode]
-    ) -> None:
-        """Update the cached selector map with new DOM state.
-
-        This should be called by the DOM watchdog after rebuilding the DOM.
-
-        Args:
-                selector_map: The new selector map from DOM serialization
-        """
-        self._cached_selector_map = selector_map
-
-    # Alias for backwards compatibility
-    async def get_element_by_index(self, index: int) -> EnhancedDOMTreeNode | None:
-        """Alias for get_dom_element_by_index for backwards compatibility."""
-        return await self.get_dom_element_by_index(index)
-
-    async def get_target_id_from_tab_id(self, tab_id: str) -> TargetID:
-        """Get the full-length TargetID from the truncated 4-char tab_id."""
-        for full_target_id in self._cdp_session_pool.keys():
-            if full_target_id.endswith(tab_id):
-                return full_target_id
-
-        # may not have a cached session, so we need to get all pages and find the target id
-        all_targets = await self.cdp_client.send.Target.getTargets()
-        # Filter for valid page/tab targets only
-        for target in all_targets.get("targetInfos", []):
-            if target["targetId"].endswith(tab_id):
-                return target["targetId"]
-
-        raise ValueError(f"No TargetID found ending in tab_id=...{tab_id}")
-
-    async def get_target_id_from_url(self, url: str) -> TargetID:
-        """Get the TargetID from a URL."""
-        all_targets = await self.cdp_client.send.Target.getTargets()
-        for target in all_targets.get("targetInfos", []):
-            if target["url"] == url and target["type"] == "page":
-                return target["targetId"]
-
-        # still not found, try substring match as fallback
-        for target in all_targets.get("targetInfos", []):
-            if url in target["url"] and target["type"] == "page":
-                return target["targetId"]
-
-        raise ValueError(f"No TargetID found for url={url}")
-
-    async def get_most_recently_opened_target_id(self) -> TargetID:
-        """Get the most recently opened target ID."""
-        _all_targets = await self.cdp_client.send.Target.getTargets()
-        return (await self._cdp_get_all_pages())[-1]["targetId"]
-
-    def is_file_input(self, element: Any) -> bool:
-        """Check if element is a file input.
-
-        Args:
-                element: The DOM element to check
-
-        Returns:
-                True if element is a file input, False otherwise
-        """
-        if self._dom_watchdog:
-            return self._dom_watchdog.is_file_input(element)
-        # Fallback if watchdog not available
-        return (
-            hasattr(element, "node_name")
-            and element.node_name.upper() == "INPUT"
-            and hasattr(element, "attributes")
-            and element.attributes.get("type", "").lower() == "file"
-        )
-
-    async def get_selector_map(self) -> dict[int, EnhancedDOMTreeNode]:
-        """Get the current selector map from cached state or DOM watchdog.
-
-        Returns:
-                Dictionary mapping element indices to EnhancedDOMTreeNode objects
-        """
-        # First try cached selector map
-        if self._cached_selector_map:
-            return self._cached_selector_map
-
-        # Try to get from DOM watchdog
-        if self._dom_watchdog and hasattr(self._dom_watchdog, "selector_map"):
-            return self._dom_watchdog.selector_map or {}
-
-        # Return empty dict if nothing available
-        return {}
-
-    async def remove_highlights(self) -> None:
-        """Remove highlights from the page using CDP."""
-        if not self.browser_profile.highlight_elements:
-            return
-
-        try:
-            # Get cached session
-            cdp_session = await self.get_or_create_cdp_session()
-
-            # Remove highlights via JavaScript - be thorough
-            script = """
-=======
 	"""Event-driven browser session with backwards compatibility.
 
 	This class provides a 2-layer architecture:
@@ -3352,7 +1611,6 @@
 
 			# Remove highlights via JavaScript - be thorough
 			script = """
->>>>>>> e3517615
 			(function() {
 				// Remove all browser-use highlight elements
 				const highlights = document.querySelectorAll('[data-browser-use-highlight]');
@@ -3373,743 +1631,6 @@
 				return { removed: highlights.length };
 			})();
 			"""
-<<<<<<< HEAD
-            result = await cdp_session.cdp_client.send.Runtime.evaluate(
-                params={"expression": script, "returnByValue": True},
-                session_id=cdp_session.session_id,
-            )
-
-            # Log the result for debugging
-            if result and "result" in result and "value" in result["result"]:
-                removed_count = result["result"]["value"].get("removed", 0)
-                self.logger.debug(
-                    f"Successfully removed {removed_count} highlight elements"
-                )
-            else:
-                self.logger.debug("Highlight removal completed")
-
-        except Exception as e:
-            self.logger.warning(f"Failed to remove highlights: {e}")
-
-    async def _close_extension_options_pages(self) -> None:
-        """Close any extension options/welcome pages that have opened."""
-        try:
-            # Get all open pages
-            targets = await self._cdp_get_all_pages()
-
-            for target in targets:
-                target_url = target.get("url", "")
-                target_id = target.get("targetId", "")
-
-                # Check if this is an extension options/welcome page
-                if "chrome-extension://" in target_url and (
-                    "options.html" in target_url
-                    or "welcome.html" in target_url
-                    or "onboarding.html" in target_url
-                ):
-                    self.logger.info(
-                        f"[BrowserSession] 🚫 Closing extension options page: {target_url}"
-                    )
-                    try:
-                        await self._cdp_close_page(target_id)
-                    except Exception as e:
-                        self.logger.debug(
-                            f"[BrowserSession] Could not close extension page {target_id}: {e}"
-                        )
-
-        except Exception as e:
-            self.logger.debug(
-                f"[BrowserSession] Error closing extension options pages: {e}"
-            )
-
-    @property
-    def downloaded_files(self) -> list[str]:
-        """Get list of files downloaded during this browser session.
-
-        Returns:
-                list[str]: List of absolute file paths to downloaded files in this session
-        """
-        return self._downloaded_files.copy()
-
-    # ========== CDP-based replacements for browser_context operations ==========
-
-    async def _cdp_get_all_pages(
-        self,
-        include_http: bool = True,
-        include_about: bool = True,
-        include_pages: bool = True,
-        include_iframes: bool = False,
-        include_workers: bool = False,
-        include_chrome: bool = False,
-        include_chrome_extensions: bool = False,
-        include_chrome_error: bool = False,
-    ) -> list[TargetInfo]:
-        """Get all browser pages/tabs using CDP Target.getTargets."""
-        # Safety check - return empty list if browser not connected yet
-        if not self._cdp_client_root:
-            return []
-        targets = await self.cdp_client.send.Target.getTargets()
-        # Filter for valid page/tab targets only
-        return [
-            t
-            for t in targets.get("targetInfos", [])
-            if self._is_valid_target(
-                t,
-                include_http=include_http,
-                include_about=include_about,
-                include_pages=include_pages,
-                include_iframes=include_iframes,
-                include_workers=include_workers,
-                include_chrome=include_chrome,
-                include_chrome_extensions=include_chrome_extensions,
-                include_chrome_error=include_chrome_error,
-            )
-        ]
-
-    async def _cdp_create_new_page(
-        self,
-        url: str = "about:blank",
-        background: bool = False,
-        new_window: bool = False,
-    ) -> str:
-        """Create a new page/tab using CDP Target.createTarget. Returns target ID."""
-        # Use the root CDP client to create tabs at the browser level
-        if self._cdp_client_root:
-            result = await self._cdp_client_root.send.Target.createTarget(
-                params={"url": url, "newWindow": new_window, "background": background}
-            )
-        else:
-            # Fallback to using cdp_client if root is not available
-            result = await self.cdp_client.send.Target.createTarget(
-                params={"url": url, "newWindow": new_window, "background": background}
-            )
-        return result["targetId"]
-
-    async def _cdp_close_page(self, target_id: TargetID) -> None:
-        """Close a page/tab using CDP Target.closeTarget."""
-        await self.cdp_client.send.Target.closeTarget(params={"targetId": target_id})
-
-    async def _cdp_get_cookies(self) -> list[Cookie]:
-        """Get cookies using CDP Network.getCookies."""
-        cdp_session = await self.get_or_create_cdp_session(
-            target_id=None, new_socket=False
-        )
-        result = await asyncio.wait_for(
-            cdp_session.cdp_client.send.Storage.getCookies(
-                session_id=cdp_session.session_id
-            ),
-            timeout=8.0,
-        )
-        return result.get("cookies", [])
-
-    async def _cdp_set_cookies(self, cookies: list[Cookie]) -> None:
-        """Set cookies using CDP Storage.setCookies."""
-        if not self.agent_focus or not cookies:
-            return
-
-        cdp_session = await self.get_or_create_cdp_session(
-            target_id=None, new_socket=False
-        )
-        # Storage.setCookies expects params dict with 'cookies' key
-        await cdp_session.cdp_client.send.Storage.setCookies(
-            params={"cookies": cookies},  # type: ignore[arg-type]
-            session_id=cdp_session.session_id,
-        )
-
-    async def _cdp_clear_cookies(self) -> None:
-        """Clear all cookies using CDP Network.clearBrowserCookies."""
-        cdp_session = await self.get_or_create_cdp_session()
-        await cdp_session.cdp_client.send.Storage.clearCookies(
-            session_id=cdp_session.session_id
-        )
-
-    async def _cdp_set_extra_headers(self, headers: dict[str, str]) -> None:
-        """Set extra HTTP headers using CDP Network.setExtraHTTPHeaders."""
-        if not self.agent_focus:
-            return
-
-        _cdp_session = await self.get_or_create_cdp_session()
-        # await cdp_session.cdp_client.send.Network.setExtraHTTPHeaders(params={'headers': headers}, session_id=cdp_session.session_id)
-        raise NotImplementedError("Not implemented yet")
-
-    async def _cdp_grant_permissions(
-        self, permissions: list[str], origin: str | None = None
-    ) -> None:
-        """Grant permissions using CDP Browser.grantPermissions."""
-        _params = {"permissions": permissions}
-        # if origin:
-        # 	params['origin'] = origin
-        _cdp_session = await self.get_or_create_cdp_session()
-        # await cdp_session.cdp_client.send.Browser.grantPermissions(params=params, session_id=cdp_session.session_id)
-        raise NotImplementedError("Not implemented yet")
-
-    async def _cdp_set_geolocation(
-        self, latitude: float, longitude: float, accuracy: float = 100
-    ) -> None:
-        """Set geolocation using CDP Emulation.setGeolocationOverride."""
-        await self.cdp_client.send.Emulation.setGeolocationOverride(
-            params={"latitude": latitude, "longitude": longitude, "accuracy": accuracy}
-        )
-
-    async def _cdp_clear_geolocation(self) -> None:
-        """Clear geolocation override using CDP."""
-        await self.cdp_client.send.Emulation.clearGeolocationOverride()
-
-    async def _cdp_add_init_script(self, script: str) -> str:
-        """Add script to evaluate on new document using CDP Page.addScriptToEvaluateOnNewDocument."""
-        assert self._cdp_client_root is not None
-        cdp_session = await self.get_or_create_cdp_session()
-
-        result = (
-            await cdp_session.cdp_client.send.Page.addScriptToEvaluateOnNewDocument(
-                params={"source": script, "runImmediately": True},
-                session_id=cdp_session.session_id,
-            )
-        )
-        return result["identifier"]
-
-    async def _cdp_remove_init_script(self, identifier: str) -> None:
-        """Remove script added with addScriptToEvaluateOnNewDocument."""
-        cdp_session = await self.get_or_create_cdp_session(target_id=None)
-        await cdp_session.cdp_client.send.Page.removeScriptToEvaluateOnNewDocument(
-            params={"identifier": identifier}, session_id=cdp_session.session_id
-        )
-
-    async def _cdp_set_viewport(
-        self,
-        width: int,
-        height: int,
-        device_scale_factor: float = 1.0,
-        mobile: bool = False,
-        target_id: str | None = None,
-    ) -> None:
-        """Set viewport using CDP Emulation.setDeviceMetricsOverride.
-
-        Args:
-                width: Viewport width
-                height: Viewport height
-                device_scale_factor: Device scale factor (default 1.0)
-                mobile: Whether to emulate mobile device (default False)
-                target_id: Optional target ID to set viewport for. If not provided, uses agent_focus.
-        """
-        if target_id:
-            # Set viewport for specific target
-            cdp_session = await self.get_or_create_cdp_session(
-                target_id, focus=False, new_socket=False
-            )
-        elif self.agent_focus:
-            # Use current focus
-            cdp_session = self.agent_focus
-        else:
-            self.logger.warning(
-                "Cannot set viewport: no target_id provided and agent_focus not initialized"
-            )
-            return
-
-        await cdp_session.cdp_client.send.Emulation.setDeviceMetricsOverride(
-            params={
-                "width": width,
-                "height": height,
-                "deviceScaleFactor": device_scale_factor,
-                "mobile": mobile,
-            },
-            session_id=cdp_session.session_id,
-        )
-
-    async def _cdp_get_origins(self) -> list[dict[str, Any]]:
-        """Get origins with localStorage and sessionStorage using CDP."""
-        origins = []
-        cdp_session = await self.get_or_create_cdp_session(
-            target_id=None, new_socket=False
-        )
-
-        try:
-            # Enable DOMStorage domain to track storage
-            await cdp_session.cdp_client.send.DOMStorage.enable(
-                session_id=cdp_session.session_id
-            )
-
-            try:
-                # Get all frames to find unique origins
-                frames_result = await cdp_session.cdp_client.send.Page.getFrameTree(
-                    session_id=cdp_session.session_id
-                )
-
-                # Extract unique origins from frames
-                unique_origins = set()
-
-                def _extract_origins(frame_tree):
-                    """Recursively extract origins from frame tree."""
-                    frame = frame_tree.get("frame", {})
-                    origin = frame.get("securityOrigin")
-                    if origin and origin != "null":
-                        unique_origins.add(origin)
-
-                    # Process child frames
-                    for child in frame_tree.get("childFrames", []):
-                        _extract_origins(child)
-
-                async def _get_storage_items(
-                    origin: str, is_local_storage: bool
-                ) -> list[dict[str, str]] | None:
-                    """Helper to get storage items for an origin."""
-                    storage_type = (
-                        "localStorage" if is_local_storage else "sessionStorage"
-                    )
-                    try:
-                        result = await cdp_session.cdp_client.send.DOMStorage.getDOMStorageItems(
-                            params={
-                                "storageId": {
-                                    "securityOrigin": origin,
-                                    "isLocalStorage": is_local_storage,
-                                }
-                            },
-                            session_id=cdp_session.session_id,
-                        )
-
-                        items = []
-                        for item in result.get("entries", []):
-                            if len(item) == 2:  # Each item is [key, value]
-                                items.append({"name": item[0], "value": item[1]})
-
-                        return items if items else None
-                    except Exception as e:
-                        self.logger.debug(
-                            f"Failed to get {storage_type} for {origin}: {e}"
-                        )
-                        return None
-
-                _extract_origins(frames_result.get("frameTree", {}))
-
-                # For each unique origin, get localStorage and sessionStorage
-                for origin in unique_origins:
-                    origin_data = {"origin": origin}
-
-                    # Get localStorage
-                    local_storage = await _get_storage_items(
-                        origin, is_local_storage=True
-                    )
-                    if local_storage:
-                        origin_data["localStorage"] = local_storage
-
-                    # Get sessionStorage
-                    session_storage = await _get_storage_items(
-                        origin, is_local_storage=False
-                    )
-                    if session_storage:
-                        origin_data["sessionStorage"] = session_storage
-
-                    # Only add origin if it has storage data
-                    if "localStorage" in origin_data or "sessionStorage" in origin_data:
-                        origins.append(origin_data)
-
-            finally:
-                # Always disable DOMStorage tracking when done
-                await cdp_session.cdp_client.send.DOMStorage.disable(
-                    session_id=cdp_session.session_id
-                )
-
-        except Exception as e:
-            self.logger.warning(f"Failed to get origins: {e}")
-
-        return origins
-
-    async def _cdp_get_storage_state(self) -> dict:
-        """Get storage state (cookies, localStorage, sessionStorage) using CDP."""
-        # Use the _cdp_get_cookies helper which handles session attachment
-        cookies = await self._cdp_get_cookies()
-
-        # Get origins with localStorage/sessionStorage
-        origins = await self._cdp_get_origins()
-
-        return {
-            "cookies": cookies,
-            "origins": origins,
-        }
-
-    async def _cdp_navigate(self, url: str, target_id: TargetID | None = None) -> None:
-        """Navigate to URL using CDP Page.navigate."""
-        # Use provided target_id or fall back to current_target_id
-
-        assert (
-            self._cdp_client_root is not None
-        ), "CDP client not initialized - browser may not be connected yet"
-        assert (
-            self.agent_focus is not None
-        ), "CDP session not initialized - browser may not be connected yet"
-
-        self.agent_focus = await self.get_or_create_cdp_session(
-            target_id or self.agent_focus.target_id, focus=True
-        )
-
-        # Use helper to navigate on the target
-        await self.agent_focus.cdp_client.send.Page.navigate(
-            params={"url": url}, session_id=self.agent_focus.session_id
-        )
-
-    @staticmethod
-    def _is_valid_target(
-        target_info: TargetInfo,
-        include_http: bool = True,
-        include_chrome: bool = False,
-        include_chrome_extensions: bool = False,
-        include_chrome_error: bool = False,
-        include_about: bool = True,
-        include_iframes: bool = True,
-        include_pages: bool = True,
-        include_workers: bool = False,
-    ) -> bool:
-        """Check if a target should be processed.
-
-        Args:
-                target_info: Target info dict from CDP
-
-        Returns:
-                True if target should be processed, False if it should be skipped
-        """
-        target_type = target_info.get("type", "")
-        url = target_info.get("url", "")
-
-        url_allowed, type_allowed = False, False
-
-        # Always allow new tab pages (chrome://new-tab-page/, chrome://newtab/, about:blank)
-        # so they can be redirected to about:blank in connect()
-        from browser_use.utils import is_new_tab_page
-
-        if is_new_tab_page(url):
-            url_allowed = True
-
-        if url.startswith("chrome-error://") and include_chrome_error:
-            url_allowed = True
-
-        if url.startswith("chrome://") and include_chrome:
-            url_allowed = True
-
-        if url.startswith("chrome-extension://") and include_chrome_extensions:
-            url_allowed = True
-
-        # dont allow about:srcdoc! there are also other rare about: pages that we want to avoid
-        if url == "about:blank" and include_about:
-            url_allowed = True
-
-        if (url.startswith("http://") or url.startswith("https://")) and include_http:
-            url_allowed = True
-
-        if (
-            target_type in ("service_worker", "shared_worker", "worker")
-            and include_workers
-        ):
-            type_allowed = True
-
-        if target_type in ("page", "tab") and include_pages:
-            type_allowed = True
-
-        if target_type in ("iframe", "webview") and include_iframes:
-            type_allowed = True
-
-        return url_allowed and type_allowed
-
-    async def get_all_frames(self) -> tuple[dict[str, dict], dict[str, str]]:
-        """Get a complete frame hierarchy from all browser targets.
-
-        Returns:
-                Tuple of (all_frames, target_sessions) where:
-                - all_frames: dict mapping frame_id -> frame info dict with all metadata
-                - target_sessions: dict mapping target_id -> session_id for active sessions
-        """
-        all_frames = {}  # frame_id -> FrameInfo dict
-        target_sessions = (
-            {}
-        )  # target_id -> session_id (keep sessions alive during collection)
-
-        # Check if cross-origin iframe support is enabled
-        include_cross_origin = self.browser_profile.cross_origin_iframes
-
-        # Get all targets - only include iframes if cross-origin support is enabled
-        targets = await self._cdp_get_all_pages(
-            include_http=True,
-            include_about=True,
-            include_pages=True,
-            include_iframes=include_cross_origin,  # Only include iframe targets if flag is set
-            include_workers=False,
-            include_chrome=False,
-            include_chrome_extensions=False,
-            include_chrome_error=include_cross_origin,  # Only include error pages if cross-origin is enabled
-        )
-        all_targets = targets
-
-        # First pass: collect frame trees from ALL targets
-        for target in all_targets:
-            target_id = target["targetId"]
-
-            # Skip iframe targets if cross-origin support is disabled
-            if not include_cross_origin and target.get("type") == "iframe":
-                continue
-
-            # When cross-origin support is disabled, only process the current target
-            if not include_cross_origin:
-                # Only process the current focus target
-                if self.agent_focus and target_id != self.agent_focus.target_id:
-                    continue
-                # Use the existing agent_focus session
-                cdp_session = self.agent_focus
-            else:
-                # Get cached session for this target (don't change focus - iterating frames)
-                cdp_session = await self.get_or_create_cdp_session(
-                    target_id, focus=False
-                )
-
-            if cdp_session:
-                target_sessions[target_id] = cdp_session.session_id
-
-                try:
-                    # Try to get frame tree (not all target types support this)
-                    frame_tree_result = (
-                        await cdp_session.cdp_client.send.Page.getFrameTree(
-                            session_id=cdp_session.session_id
-                        )
-                    )
-
-                    # Process the frame tree recursively
-                    def process_frame_tree(node, parent_frame_id=None):
-                        """Recursively process frame tree and add to all_frames."""
-                        frame = node.get("frame", {})
-                        current_frame_id = frame.get("id")
-
-                        if current_frame_id:
-                            # For iframe targets, check if the frame has a parentId field
-                            # This indicates it's an OOPIF with a parent in another target
-                            actual_parent_id = frame.get("parentId") or parent_frame_id
-
-                            # Create frame info with all CDP response data plus our additions
-                            frame_info = {
-                                **frame,  # Include all original frame data: id, url, parentId, etc.
-                                "frameTargetId": target_id,  # Target that can access this frame
-                                "parentFrameId": actual_parent_id,  # Use parentId from frame if available
-                                "childFrameIds": [],  # Will be populated below
-                                "isCrossOrigin": False,  # Will be determined based on context
-                                "isValidTarget": self._is_valid_target(
-                                    target,
-                                    include_http=True,
-                                    include_about=True,
-                                    include_pages=True,
-                                    include_iframes=True,
-                                    include_workers=False,
-                                    include_chrome=False,  # chrome://newtab, chrome://settings, etc. are not valid frames we can control (for sanity reasons)
-                                    include_chrome_extensions=False,  # chrome-extension://
-                                    include_chrome_error=False,  # chrome-error://  (e.g. when iframes fail to load or are blocked by uBlock Origin)
-                                ),
-                            }
-
-                            # Check if frame is cross-origin based on crossOriginIsolatedContextType
-                            cross_origin_type = frame.get(
-                                "crossOriginIsolatedContextType"
-                            )
-                            if cross_origin_type and cross_origin_type != "NotIsolated":
-                                frame_info["isCrossOrigin"] = True
-
-                            # For iframe targets, the frame itself is likely cross-origin
-                            if target.get("type") == "iframe":
-                                frame_info["isCrossOrigin"] = True
-
-                            # Skip cross-origin frames if support is disabled
-                            if not include_cross_origin and frame_info.get(
-                                "isCrossOrigin"
-                            ):
-                                return  # Skip this frame and its children
-
-                            # Add child frame IDs (note: OOPIFs won't appear here)
-                            child_frames = node.get("childFrames", [])
-                            for child in child_frames:
-                                child_frame = child.get("frame", {})
-                                child_frame_id = child_frame.get("id")
-                                if child_frame_id:
-                                    frame_info["childFrameIds"].append(child_frame_id)
-
-                            # Store or merge frame info
-                            if current_frame_id in all_frames:
-                                # Frame already seen from another target, merge info
-                                existing = all_frames[current_frame_id]
-                                # If this is an iframe target, it has direct access to the frame
-                                if target.get("type") == "iframe":
-                                    existing["frameTargetId"] = target_id
-                                    existing["isCrossOrigin"] = True
-                            else:
-                                all_frames[current_frame_id] = frame_info
-
-                            # Process child frames recursively (only if we're not skipping this frame)
-                            if include_cross_origin or not frame_info.get(
-                                "isCrossOrigin"
-                            ):
-                                for child in child_frames:
-                                    process_frame_tree(child, current_frame_id)
-
-                    # Process the entire frame tree
-                    process_frame_tree(frame_tree_result.get("frameTree", {}))
-
-                except Exception as e:
-                    # Target doesn't support Page domain or has no frames
-                    self.logger.debug(
-                        f"Failed to get frame tree for target {target_id}: {e}"
-                    )
-
-        # Second pass: populate backend node IDs and parent target IDs
-        # Only do this if cross-origin support is enabled
-        if include_cross_origin:
-            await self._populate_frame_metadata(all_frames, target_sessions)
-
-        return all_frames, target_sessions
-
-    async def _populate_frame_metadata(
-        self, all_frames: dict[str, dict], target_sessions: dict[str, str]
-    ) -> None:
-        """Populate additional frame metadata like backend node IDs and parent target IDs.
-
-        Args:
-                all_frames: Frame hierarchy dict to populate
-                target_sessions: Active target sessions
-        """
-        for frame_id_iter, frame_info in all_frames.items():
-            parent_frame_id = frame_info.get("parentFrameId")
-
-            if parent_frame_id and parent_frame_id in all_frames:
-                parent_frame_info = all_frames[parent_frame_id]
-                parent_target_id = parent_frame_info.get("frameTargetId")
-
-                # Store parent target ID
-                frame_info["parentTargetId"] = parent_target_id
-
-                # Try to get backend node ID from parent context
-                if parent_target_id in target_sessions:
-                    assert parent_target_id is not None
-                    parent_session_id = target_sessions[parent_target_id]
-                    try:
-                        # Enable DOM domain
-                        await self.cdp_client.send.DOM.enable(
-                            session_id=parent_session_id
-                        )
-
-                        # Get frame owner info to find backend node ID
-                        frame_owner = await self.cdp_client.send.DOM.getFrameOwner(
-                            params={"frameId": frame_id_iter},
-                            session_id=parent_session_id,
-                        )
-
-                        if frame_owner:
-                            frame_info["backendNodeId"] = frame_owner.get(
-                                "backendNodeId"
-                            )
-                            frame_info["nodeId"] = frame_owner.get("nodeId")
-
-                    except Exception:
-                        # Frame owner not available (likely cross-origin)
-                        pass
-
-    async def find_frame_target(
-        self, frame_id: str, all_frames: dict[str, dict] | None = None
-    ) -> dict | None:
-        """Find the frame info for a specific frame ID.
-
-        Args:
-                frame_id: The frame ID to search for
-                all_frames: Optional pre-built frame hierarchy. If None, will call get_all_frames()
-
-        Returns:
-                Frame info dict if found, None otherwise
-        """
-        if all_frames is None:
-            all_frames, _ = await self.get_all_frames()
-
-        return all_frames.get(frame_id)
-
-    async def cdp_client_for_target(self, target_id: TargetID) -> CDPSession:
-        return await self.get_or_create_cdp_session(target_id, focus=False)
-
-    async def cdp_client_for_frame(self, frame_id: str) -> CDPSession:
-        """Get a CDP client attached to the target containing the specified frame.
-
-        Builds a unified frame hierarchy from all targets to find the correct target
-        for any frame, including OOPIFs (Out-of-Process iframes).
-
-        Args:
-                frame_id: The frame ID to search for
-
-        Returns:
-                Tuple of (cdp_cdp_session, target_id) for the target containing the frame
-
-        Raises:
-                ValueError: If the frame is not found in any target
-        """
-        # If cross-origin iframes are disabled, just use the main session
-        if not self.browser_profile.cross_origin_iframes:
-            return await self.get_or_create_cdp_session()
-
-        # Get complete frame hierarchy
-        all_frames, target_sessions = await self.get_all_frames()
-
-        # Find the requested frame
-        frame_info = await self.find_frame_target(frame_id, all_frames)
-
-        if frame_info:
-            target_id = frame_info.get("frameTargetId")
-
-            if target_id in target_sessions:
-                assert target_id is not None
-                # Use existing session
-                _session_id = target_sessions[target_id]
-                # Return the client with session attached (don't change focus)
-                return await self.get_or_create_cdp_session(target_id, focus=False)
-
-        # Frame not found
-        raise ValueError(f"Frame with ID '{frame_id}' not found in any target")
-
-    async def cdp_client_for_node(self, node: EnhancedDOMTreeNode) -> CDPSession:
-        """Get CDP client for a specific DOM node based on its frame."""
-        if node.frame_id:
-            # # If cross-origin iframes are disabled, always use the main session
-            # if not self.browser_profile.cross_origin_iframes:
-            # 	assert self.agent_focus is not None, 'No active CDP session'
-            # 	return self.agent_focus
-            # Otherwise, try to get the frame-specific session
-            try:
-                cdp_session = await self.cdp_client_for_frame(node.frame_id)
-                result = await cdp_session.cdp_client.send.DOM.resolveNode(
-                    params={"backendNodeId": node.backend_node_id},
-                    session_id=cdp_session.session_id,
-                )
-                object_id = result.get("object", {}).get("objectId")
-                if not object_id:
-                    raise ValueError(
-                        f"Could not find #{node.element_index} backendNodeId={node.backend_node_id} in target_id={cdp_session.target_id}"
-                    )
-                return cdp_session
-            except (ValueError, Exception) as e:
-                # Fall back to main session if frame not found
-                self.logger.debug(
-                    f"Failed to get CDP client for frame {node.frame_id}: {e}, using main session"
-                )
-
-        if node.target_id:
-            try:
-                cdp_session = await self.get_or_create_cdp_session(
-                    target_id=node.target_id, focus=False
-                )
-                result = await cdp_session.cdp_client.send.DOM.resolveNode(
-                    params={"backendNodeId": node.backend_node_id},
-                    session_id=cdp_session.session_id,
-                )
-                object_id = result.get("object", {}).get("objectId")
-                if not object_id:
-                    raise ValueError(
-                        f"Could not find #{node.element_index} backendNodeId={node.backend_node_id} in target_id={cdp_session.target_id}"
-                    )
-            except Exception as e:
-                self.logger.debug(
-                    f"Failed to get CDP client for target {node.target_id}: {e}, using main session"
-                )
-
-        return await self.get_or_create_cdp_session()
-=======
 			result = await cdp_session.cdp_client.send.Runtime.evaluate(
 				params={'expression': script, 'returnByValue': True}, session_id=cdp_session.session_id
 			)
@@ -4855,5 +2376,4 @@
 			'y': min(content[1], content[3], content[5], content[7]),
 			'width': max(content[0], content[2], content[4], content[6]) - min(content[0], content[2], content[4], content[6]),
 			'height': max(content[1], content[3], content[5], content[7]) - min(content[1], content[3], content[5], content[7]),
-		}
->>>>>>> e3517615
+		}