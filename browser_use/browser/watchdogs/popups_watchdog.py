"""Watchdog for handling JavaScript dialogs (alert, confirm, prompt) automatically."""

import asyncio
from typing import ClassVar

from bubus import BaseEvent
from pydantic import PrivateAttr

from browser_use.browser.events import TabCreatedEvent
from browser_use.browser.watchdog_base import BaseWatchdog


class PopupsWatchdog(BaseWatchdog):
	"""Handles JavaScript dialogs (alert, confirm, prompt) by automatically accepting them immediately."""

	# Events this watchdog listens to and emits
	LISTENS_TO: ClassVar[list[type[BaseEvent]]] = [TabCreatedEvent]
	EMITS: ClassVar[list[type[BaseEvent]]] = []

	# Track which targets have dialog handlers registered
	_dialog_listeners_registered: set[str] = PrivateAttr(default_factory=set)

	def __init__(self, **kwargs):
		super().__init__(**kwargs)
		self.logger.debug(f'🚀 PopupsWatchdog initialized with browser_session={self.browser_session}, ID={id(self)}')

	async def on_TabCreatedEvent(self, event: TabCreatedEvent) -> None:
		"""Set up JavaScript dialog handling when a new tab is created."""
		target_id = event.target_id
		self.logger.debug(f'🎯 PopupsWatchdog received TabCreatedEvent for target {target_id}')

		# Skip if we've already registered for this target
		if target_id in self._dialog_listeners_registered:
			self.logger.debug(f'Already registered dialog handlers for target {target_id}')
			return

		self.logger.debug(f'📌 Starting dialog handler setup for target {target_id}')
		try:
			# Get all CDP sessions for this target and any child frames
			cdp_session = await self.browser_session.get_or_create_cdp_session(
				target_id, focus=False
			)  # don't auto-focus new tabs! sometimes we need to open tabs in background

			# Also register for the root CDP client to catch dialogs from any frame
			if self.browser_session._cdp_client_root:
				self.logger.debug('📌 Also registering handler on root CDP client')

			# Set up async handler for JavaScript dialogs - accept immediately without event dispatch
			async def handle_dialog(event_data, session_id: str | None = None):
<<<<<<< HEAD
				"""Handle JavaScript dialog events - accept immediately and dispatch event."""
				self.logger.debug(f'🚨 DIALOG EVENT RECEIVED: {event_data}, session_id={session_id}')

				dialog_type = event_data.get('type', 'alert')
				message = event_data.get('message', '')
				url = event_data.get('url')
				frame_id = event_data.get('frameId')

				self.logger.debug(f"🔔 JavaScript {dialog_type} dialog detected: '{message[:50]}...' - accepting immediately")

				# Dispatch the event first so tests can observe it
				try:
					event = self.browser_session.event_bus.dispatch(
						DialogOpenedEvent(
							frame_id=frame_id,
							dialog_type=dialog_type,
							message=message,
							url=url,
						)
					)
					await event.event_result(raise_if_none=False, raise_if_any=True, timeout=5.0)
				except Exception as e:
					self.logger.error(f'Failed to dispatch DialogOpenedEvent callback event: {event} error: {type(e).__name__}: {e}')

				# Accept the dialog immediately to unblock the browser
=======
				"""Handle JavaScript dialog events - accept immediately."""
>>>>>>> af5b4400
				try:
					dialog_type = event_data.get('type', 'alert')
					message = event_data.get('message', '')

					self.logger.info(f"🔔 JavaScript {dialog_type} dialog: '{message[:100]}' - attempting to accept...")

					self.logger.debug('Trying all approaches to accept dialog...')

					# Approach 1: Use the session that detected the dialog
					if self.browser_session._cdp_client_root and session_id:
						try:
							self.logger.debug(f'🔄 Approach 1: Using session {session_id}')
							await asyncio.wait_for(
								self.browser_session._cdp_client_root.send.Page.handleJavaScriptDialog(
									params={'accept': True},
									session_id=session_id,
								),
								timeout=0.25,
							)
						except (TimeoutError, Exception) as e:
							pass

					# Approach 2: Try with current agent focus session
					if self.browser_session._cdp_client_root and self.browser_session.agent_focus:
						try:
							self.logger.debug(
								f'🔄 Approach 2: Using agent focus session {self.browser_session.agent_focus.session_id}'
							)
							await asyncio.wait_for(
								self.browser_session._cdp_client_root.send.Page.handleJavaScriptDialog(
									params={'accept': True},
									session_id=self.browser_session.agent_focus.session_id,
								),
								timeout=0.25,
							)
						except (TimeoutError, Exception) as e:
							pass

				except Exception as e:
					self.logger.error(f'❌ Critical error in dialog handler: {type(e).__name__}: {e}')

			# Register handler on the specific session
			cdp_session.cdp_client.register.Page.javascriptDialogOpening(handle_dialog)  # type: ignore[arg-type]
			self.logger.debug(
				f'Successfully registered Page.javascriptDialogOpening handler for session {cdp_session.session_id}'
			)

			# Also register on root CDP client to catch dialogs from any frame
			if hasattr(self.browser_session._cdp_client_root, 'register'):
				try:
					self.browser_session._cdp_client_root.register.Page.javascriptDialogOpening(handle_dialog)  # type: ignore[arg-type]
					self.logger.debug('Successfully registered dialog handler on root CDP client for all frames')
				except Exception as root_error:
					self.logger.warning(f'Failed to register on root CDP client: {root_error}')

			# Mark this target as having dialog handling set up
			self._dialog_listeners_registered.add(target_id)

			self.logger.debug(f'Set up JavaScript dialog handling for tab {target_id}')

		except Exception as e:
			self.logger.warning(f'Failed to set up popup handling for tab {target_id}: {e}')<|MERGE_RESOLUTION|>--- conflicted
+++ resolved
@@ -47,35 +47,7 @@
 
 			# Set up async handler for JavaScript dialogs - accept immediately without event dispatch
 			async def handle_dialog(event_data, session_id: str | None = None):
-<<<<<<< HEAD
-				"""Handle JavaScript dialog events - accept immediately and dispatch event."""
-				self.logger.debug(f'🚨 DIALOG EVENT RECEIVED: {event_data}, session_id={session_id}')
-
-				dialog_type = event_data.get('type', 'alert')
-				message = event_data.get('message', '')
-				url = event_data.get('url')
-				frame_id = event_data.get('frameId')
-
-				self.logger.debug(f"🔔 JavaScript {dialog_type} dialog detected: '{message[:50]}...' - accepting immediately")
-
-				# Dispatch the event first so tests can observe it
-				try:
-					event = self.browser_session.event_bus.dispatch(
-						DialogOpenedEvent(
-							frame_id=frame_id,
-							dialog_type=dialog_type,
-							message=message,
-							url=url,
-						)
-					)
-					await event.event_result(raise_if_none=False, raise_if_any=True, timeout=5.0)
-				except Exception as e:
-					self.logger.error(f'Failed to dispatch DialogOpenedEvent callback event: {event} error: {type(e).__name__}: {e}')
-
-				# Accept the dialog immediately to unblock the browser
-=======
 				"""Handle JavaScript dialog events - accept immediately."""
->>>>>>> af5b4400
 				try:
 					dialog_type = event_data.get('type', 'alert')
 					message = event_data.get('message', '')
