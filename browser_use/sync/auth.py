"""
OAuth2 Device Authorization Grant flow client for browser-use.
"""

import asyncio
import json
import os
import shutil
import time
from datetime import datetime

import httpx
from pydantic import BaseModel
from uuid_extensions import uuid7str

from browser_use.config import CONFIG

# Temporary user ID for pre-auth events (matches cloud backend)
TEMP_USER_ID = "99999999-9999-9999-9999-999999999999"


def get_or_create_device_id() -> str:
    """Get or create a persistent device ID for this installation."""
    device_id_path = CONFIG.BROWSER_USE_CONFIG_DIR / "device_id"

    # Try to read existing device ID
    if device_id_path.exists():
        try:
            device_id = device_id_path.read_text().strip()
            if device_id:  # Make sure it's not empty
                return device_id
        except Exception:
            # If we can't read it, we'll create a new one
            pass

    # Create new device ID
    device_id = uuid7str()

    # Ensure config directory exists
    CONFIG.BROWSER_USE_CONFIG_DIR.mkdir(parents=True, exist_ok=True)

    # Write device ID to file
    device_id_path.write_text(device_id)

    return device_id


class CloudAuthConfig(BaseModel):
    """Configuration for cloud authentication"""

    api_token: str | None = None
    user_id: str | None = None
    authorized_at: datetime | None = None

    @classmethod
    def load_from_file(cls) -> "CloudAuthConfig":
        """Load auth config from local file"""

        config_path = CONFIG.BROWSER_USE_CONFIG_DIR / "cloud_auth.json"
        if config_path.exists():
            try:
                with open(config_path) as f:
                    data = json.load(f)
                return cls.model_validate(data)
            except Exception:
                # Return empty config if file is corrupted
                pass
        return cls()

    def save_to_file(self) -> None:
        """Save auth config to local file"""

        CONFIG.BROWSER_USE_CONFIG_DIR.mkdir(parents=True, exist_ok=True)

        config_path = CONFIG.BROWSER_USE_CONFIG_DIR / "cloud_auth.json"
        with open(config_path, "w") as f:
            json.dump(self.model_dump(mode="json"), f, indent=2, default=str)

        # Set restrictive permissions (owner read/write only) for security
        try:
            os.chmod(config_path, 0o600)
        except Exception:
            # Some systems may not support chmod, continue anyway
            pass


class DeviceAuthClient:
<<<<<<< HEAD
    """Client for OAuth2 device authorization flow"""

    def __init__(
        self, base_url: str | None = None, http_client: httpx.AsyncClient | None = None
    ):
        # Backend API URL for OAuth requests - can be passed directly or defaults to env var
        self.base_url = base_url or CONFIG.BROWSER_USE_CLOUD_API_URL
        self.client_id = "library"
        self.scope = "read write"

        # If no client provided, we'll create one per request
        self.http_client = http_client

        # Temporary user ID for pre-auth events
        self.temp_user_id = TEMP_USER_ID

        # Get or create persistent device ID
        self.device_id = get_or_create_device_id()

        # Load existing auth if available
        self.auth_config = CloudAuthConfig.load_from_file()

    @property
    def is_authenticated(self) -> bool:
        """Check if we have valid authentication"""
        return bool(self.auth_config.api_token and self.auth_config.user_id)

    @property
    def api_token(self) -> str | None:
        """Get the current API token"""
        return self.auth_config.api_token

    @property
    def user_id(self) -> str:
        """Get the current user ID (temporary or real)"""
        return self.auth_config.user_id or self.temp_user_id

    async def start_device_authorization(
        self,
        agent_session_id: str | None = None,
    ) -> dict:
        """
        Start the device authorization flow.
        Returns device authorization details including user code and verification URL.
        """
        if self.http_client:
            response = await self.http_client.post(
                f'{self.base_url.rstrip("/")}/api/v1/oauth/device/authorize',
                data={
                    "client_id": self.client_id,
                    "scope": self.scope,
                    "agent_session_id": agent_session_id or "",
                    "device_id": self.device_id,
                },
            )
            response.raise_for_status()
            return response.json()
        else:
            async with httpx.AsyncClient() as client:
                response = await client.post(
                    f'{self.base_url.rstrip("/")}/api/v1/oauth/device/authorize',
                    data={
                        "client_id": self.client_id,
                        "scope": self.scope,
                        "agent_session_id": agent_session_id or "",
                        "device_id": self.device_id,
                    },
                )
                response.raise_for_status()
                return response.json()

    async def poll_for_token(
        self,
        device_code: str,
        interval: float = 3.0,
        timeout: float = 1800.0,
    ) -> dict | None:
        """
        Poll for the access token.
        Returns token info when authorized, None if timeout.
        """
        start_time = time.time()

        if self.http_client:
            # Use injected client for all requests
            while time.time() - start_time < timeout:
                try:
                    response = await self.http_client.post(
                        f'{self.base_url.rstrip("/")}/api/v1/oauth/device/token',
                        data={
                            "grant_type": "urn:ietf:params:oauth:grant-type:device_code",
                            "device_code": device_code,
                            "client_id": self.client_id,
                        },
                    )

                    if response.status_code == 200:
                        data = response.json()

                        # Check for pending authorization
                        if data.get("error") == "authorization_pending":
                            await asyncio.sleep(interval)
                            continue

                        # Check for slow down
                        if data.get("error") == "slow_down":
                            interval = data.get("interval", interval * 2)
                            await asyncio.sleep(interval)
                            continue

                        # Check for other errors
                        if "error" in data:
                            print(
                                f'Error: {data.get("error_description", data["error"])}'
                            )
                            return None

                        # Success! We have a token
                        if "access_token" in data:
                            return data

                    elif response.status_code == 400:
                        # Error response
                        data = response.json()
                        if data.get("error") not in [
                            "authorization_pending",
                            "slow_down",
                        ]:
                            print(
                                f'Error: {data.get("error_description", "Unknown error")}'
                            )
                            return None

                    else:
                        print(f"Unexpected status code: {response.status_code}")
                        return None

                except Exception as e:
                    print(f"Error polling for token: {e}")

                await asyncio.sleep(interval)
        else:
            # Create a new client for polling
            async with httpx.AsyncClient() as client:
                while time.time() - start_time < timeout:
                    try:
                        response = await client.post(
                            f'{self.base_url.rstrip("/")}/api/v1/oauth/device/token',
                            data={
                                "grant_type": "urn:ietf:params:oauth:grant-type:device_code",
                                "device_code": device_code,
                                "client_id": self.client_id,
                            },
                        )

                        if response.status_code == 200:
                            data = response.json()

                            # Check for pending authorization
                            if data.get("error") == "authorization_pending":
                                await asyncio.sleep(interval)
                                continue

                            # Check for slow down
                            if data.get("error") == "slow_down":
                                interval = data.get("interval", interval * 2)
                                await asyncio.sleep(interval)
                                continue

                            # Check for other errors
                            if "error" in data:
                                print(
                                    f'Error: {data.get("error_description", data["error"])}'
                                )
                                return None

                            # Success! We have a token
                            if "access_token" in data:
                                return data

                        elif response.status_code == 400:
                            # Error response
                            data = response.json()
                            if data.get("error") not in [
                                "authorization_pending",
                                "slow_down",
                            ]:
                                print(
                                    f'Error: {data.get("error_description", "Unknown error")}'
                                )
                                return None

                        else:
                            print(f"Unexpected status code: {response.status_code}")
                            return None

                    except Exception as e:
                        print(f"Error polling for token: {e}")

                    await asyncio.sleep(interval)

        return None

    async def authenticate(
        self,
        agent_session_id: str | None = None,
        show_instructions: bool = True,
    ) -> bool:
        """
        Run the full authentication flow.
        Returns True if authentication successful.
        """
        import logging

        logger = logging.getLogger(__name__)

        try:
            # Start device authorization
            device_auth = await self.start_device_authorization(agent_session_id)

            # Use frontend URL for user-facing links
            frontend_url = CONFIG.BROWSER_USE_CLOUD_UI_URL or self.base_url.replace(
                "//api.", "//cloud."
            )

            # Replace backend URL with frontend URL in verification URIs
            _verification_uri = device_auth["verification_uri"].replace(
                self.base_url, frontend_url
            )
            verification_uri_complete = device_auth[
                "verification_uri_complete"
            ].replace(self.base_url, frontend_url)

            terminal_width, _terminal_height = shutil.get_terminal_size((80, 20))
            if show_instructions:
                logger.info("─" * max(terminal_width - 40, 20))
                logger.info("🌐  View the details of this run in Browser Use Cloud:")
                logger.info(f"    👉  {verification_uri_complete}")
                logger.info("─" * max(terminal_width - 40, 20) + "\n")

            # Poll for token
            token_data = await self.poll_for_token(
                device_code=device_auth["device_code"],
                interval=device_auth.get("interval", 5),
            )

            if token_data and token_data.get("access_token"):
                # Save authentication
                self.auth_config.api_token = token_data["access_token"]
                self.auth_config.user_id = token_data.get("user_id", self.temp_user_id)
                self.auth_config.authorized_at = datetime.now()
                self.auth_config.save_to_file()

                if show_instructions:
                    logger.debug(
                        "✅  Authentication successful! Cloud sync is now enabled with your browser-use account."
                    )

                return True

        except httpx.HTTPStatusError as e:
            # HTTP error with response
            if e.response.status_code == 404:
                logger.warning(
                    "Cloud sync authentication endpoint not found (404). Check your BROWSER_USE_CLOUD_API_URL setting."
                )
            else:
                logger.warning(
                    f"Failed to authenticate with cloud service: HTTP {e.response.status_code} - {e.response.text}"
                )
        except httpx.RequestError as _e:
            # Connection/network errors
            # logger.warning(f'Failed to connect to cloud service: {type(e).__name__}: {e}')
            pass
        except Exception as e:
            # Other unexpected errors
            logger.warning(
                f"❌ Unexpected error during cloud sync authentication: {type(e).__name__}: {e}"
            )

        if show_instructions:
            logger.debug(
                f"❌ Sync authentication failed or timed out with {CONFIG.BROWSER_USE_CLOUD_API_URL}"
            )

        return False

    def get_headers(self) -> dict:
        """Get headers for API requests"""
        if self.api_token:
            return {"Authorization": f"Bearer {self.api_token}"}
        return {}

    def clear_auth(self) -> None:
        """Clear stored authentication"""
        self.auth_config = CloudAuthConfig()

        # Remove the config file entirely instead of saving empty values
        config_path = CONFIG.BROWSER_USE_CONFIG_DIR / "cloud_auth.json"
        config_path.unlink(missing_ok=True)
=======
	"""Client for OAuth2 device authorization flow"""

	def __init__(self, base_url: str | None = None, http_client: httpx.AsyncClient | None = None):
		# Backend API URL for OAuth requests - can be passed directly or defaults to env var
		self.base_url = base_url or CONFIG.BROWSER_USE_CLOUD_API_URL
		self.client_id = 'library'
		self.scope = 'read write'

		# If no client provided, we'll create one per request
		self.http_client = http_client

		# Temporary user ID for pre-auth events
		self.temp_user_id = TEMP_USER_ID

		# Get or create persistent device ID
		self.device_id = get_or_create_device_id()

		# Load existing auth if available
		self.auth_config = CloudAuthConfig.load_from_file()

	@property
	def is_authenticated(self) -> bool:
		"""Check if we have valid authentication"""
		return bool(self.auth_config.api_token and self.auth_config.user_id)

	@property
	def api_token(self) -> str | None:
		"""Get the current API token"""
		return self.auth_config.api_token

	@property
	def user_id(self) -> str:
		"""Get the current user ID (temporary or real)"""
		return self.auth_config.user_id or self.temp_user_id

	async def start_device_authorization(
		self,
		agent_session_id: str | None = None,
	) -> dict:
		"""
		Start the device authorization flow.
		Returns device authorization details including user code and verification URL.
		"""
		if self.http_client:
			response = await self.http_client.post(
				f'{self.base_url.rstrip("/")}/api/v1/oauth/device/authorize',
				data={
					'client_id': self.client_id,
					'scope': self.scope,
					'agent_session_id': agent_session_id or '',
					'device_id': self.device_id,
				},
			)
			response.raise_for_status()
			return response.json()
		else:
			async with httpx.AsyncClient() as client:
				response = await client.post(
					f'{self.base_url.rstrip("/")}/api/v1/oauth/device/authorize',
					data={
						'client_id': self.client_id,
						'scope': self.scope,
						'agent_session_id': agent_session_id or '',
						'device_id': self.device_id,
					},
				)
				response.raise_for_status()
				return response.json()

	async def poll_for_token(
		self,
		device_code: str,
		interval: float = 3.0,
		timeout: float = 1800.0,
	) -> dict | None:
		"""
		Poll for the access token.
		Returns token info when authorized, None if timeout.
		"""
		start_time = time.time()

		if self.http_client:
			# Use injected client for all requests
			while time.time() - start_time < timeout:
				try:
					response = await self.http_client.post(
						f'{self.base_url.rstrip("/")}/api/v1/oauth/device/token',
						data={
							'grant_type': 'urn:ietf:params:oauth:grant-type:device_code',
							'device_code': device_code,
							'client_id': self.client_id,
						},
					)

					if response.status_code == 200:
						data = response.json()

						# Check for pending authorization
						if data.get('error') == 'authorization_pending':
							await asyncio.sleep(interval)
							continue

						# Check for slow down
						if data.get('error') == 'slow_down':
							interval = data.get('interval', interval * 2)
							await asyncio.sleep(interval)
							continue

						# Check for other errors
						if 'error' in data:
							print(f'Error: {data.get("error_description", data["error"])}')
							return None

						# Success! We have a token
						if 'access_token' in data:
							return data

					elif response.status_code == 400:
						# Error response
						data = response.json()
						if data.get('error') not in ['authorization_pending', 'slow_down']:
							print(f'Error: {data.get("error_description", "Unknown error")}')
							return None

					else:
						print(f'Unexpected status code: {response.status_code}')
						return None

				except Exception as e:
					print(f'Error polling for token: {e}')

				await asyncio.sleep(interval)
		else:
			# Create a new client for polling
			async with httpx.AsyncClient() as client:
				while time.time() - start_time < timeout:
					try:
						response = await client.post(
							f'{self.base_url.rstrip("/")}/api/v1/oauth/device/token',
							data={
								'grant_type': 'urn:ietf:params:oauth:grant-type:device_code',
								'device_code': device_code,
								'client_id': self.client_id,
							},
						)

						if response.status_code == 200:
							data = response.json()

							# Check for pending authorization
							if data.get('error') == 'authorization_pending':
								await asyncio.sleep(interval)
								continue

							# Check for slow down
							if data.get('error') == 'slow_down':
								interval = data.get('interval', interval * 2)
								await asyncio.sleep(interval)
								continue

							# Check for other errors
							if 'error' in data:
								print(f'Error: {data.get("error_description", data["error"])}')
								return None

							# Success! We have a token
							if 'access_token' in data:
								return data

						elif response.status_code == 400:
							# Error response
							data = response.json()
							if data.get('error') not in ['authorization_pending', 'slow_down']:
								print(f'Error: {data.get("error_description", "Unknown error")}')
								return None

						else:
							print(f'Unexpected status code: {response.status_code}')
							return None

					except Exception as e:
						print(f'Error polling for token: {e}')

					await asyncio.sleep(interval)

		return None

	async def authenticate(
		self,
		agent_session_id: str | None = None,
		show_instructions: bool = True,
	) -> bool:
		"""
		Run the full authentication flow.
		Returns True if authentication successful.
		"""
		import logging

		logger = logging.getLogger(__name__)

		try:
			# Start device authorization
			device_auth = await self.start_device_authorization(agent_session_id)

			# Use frontend URL for user-facing links
			frontend_url = CONFIG.BROWSER_USE_CLOUD_UI_URL or self.base_url.replace('//api.', '//cloud.')

			# Replace backend URL with frontend URL in verification URIs
			verification_uri = device_auth['verification_uri'].replace(self.base_url, frontend_url)
			verification_uri_complete = device_auth['verification_uri_complete'].replace(self.base_url, frontend_url)

			terminal_width, _terminal_height = shutil.get_terminal_size((80, 20))
			if show_instructions and CONFIG.BROWSER_USE_CLOUD_SYNC:
				logger.info('─' * max(terminal_width - 40, 20))
				logger.info('🌐  View the details of this run in Browser Use Cloud:')
				logger.info(f'    👉  {verification_uri_complete}')
				logger.info('─' * max(terminal_width - 40, 20) + '\n')

			# Poll for token
			token_data = await self.poll_for_token(
				device_code=device_auth['device_code'],
				interval=device_auth.get('interval', 5),
			)

			if token_data and token_data.get('access_token'):
				# Save authentication
				self.auth_config.api_token = token_data['access_token']
				self.auth_config.user_id = token_data.get('user_id', self.temp_user_id)
				self.auth_config.authorized_at = datetime.now()
				self.auth_config.save_to_file()

				if show_instructions:
					logger.debug('✅  Authentication successful! Cloud sync is now enabled with your browser-use account.')

				return True

		except httpx.HTTPStatusError as e:
			# HTTP error with response
			if e.response.status_code == 404:
				logger.warning(
					'Cloud sync authentication endpoint not found (404). Check your BROWSER_USE_CLOUD_API_URL setting.'
				)
			else:
				logger.warning(f'Failed to authenticate with cloud service: HTTP {e.response.status_code} - {e.response.text}')
		except httpx.RequestError as e:
			# Connection/network errors
			# logger.warning(f'Failed to connect to cloud service: {type(e).__name__}: {e}')
			pass
		except Exception as e:
			# Other unexpected errors
			logger.warning(f'❌ Unexpected error during cloud sync authentication: {type(e).__name__}: {e}')

		if show_instructions:
			logger.debug(f'❌ Sync authentication failed or timed out with {CONFIG.BROWSER_USE_CLOUD_API_URL}')

		return False

	def get_headers(self) -> dict:
		"""Get headers for API requests"""
		if self.api_token:
			return {'Authorization': f'Bearer {self.api_token}'}
		return {}

	def clear_auth(self) -> None:
		"""Clear stored authentication"""
		self.auth_config = CloudAuthConfig()

		# Remove the config file entirely instead of saving empty values
		config_path = CONFIG.BROWSER_USE_CONFIG_DIR / 'cloud_auth.json'
		config_path.unlink(missing_ok=True)
>>>>>>> e3517615
<|MERGE_RESOLUTION|>--- conflicted
+++ resolved
@@ -16,377 +16,75 @@
 from browser_use.config import CONFIG
 
 # Temporary user ID for pre-auth events (matches cloud backend)
-TEMP_USER_ID = "99999999-9999-9999-9999-999999999999"
+TEMP_USER_ID = '99999999-9999-9999-9999-999999999999'
 
 
 def get_or_create_device_id() -> str:
-    """Get or create a persistent device ID for this installation."""
-    device_id_path = CONFIG.BROWSER_USE_CONFIG_DIR / "device_id"
-
-    # Try to read existing device ID
-    if device_id_path.exists():
-        try:
-            device_id = device_id_path.read_text().strip()
-            if device_id:  # Make sure it's not empty
-                return device_id
-        except Exception:
-            # If we can't read it, we'll create a new one
-            pass
-
-    # Create new device ID
-    device_id = uuid7str()
-
-    # Ensure config directory exists
-    CONFIG.BROWSER_USE_CONFIG_DIR.mkdir(parents=True, exist_ok=True)
-
-    # Write device ID to file
-    device_id_path.write_text(device_id)
-
-    return device_id
+	"""Get or create a persistent device ID for this installation."""
+	device_id_path = CONFIG.BROWSER_USE_CONFIG_DIR / 'device_id'
+
+	# Try to read existing device ID
+	if device_id_path.exists():
+		try:
+			device_id = device_id_path.read_text().strip()
+			if device_id:  # Make sure it's not empty
+				return device_id
+		except Exception:
+			# If we can't read it, we'll create a new one
+			pass
+
+	# Create new device ID
+	device_id = uuid7str()
+
+	# Ensure config directory exists
+	CONFIG.BROWSER_USE_CONFIG_DIR.mkdir(parents=True, exist_ok=True)
+
+	# Write device ID to file
+	device_id_path.write_text(device_id)
+
+	return device_id
 
 
 class CloudAuthConfig(BaseModel):
-    """Configuration for cloud authentication"""
-
-    api_token: str | None = None
-    user_id: str | None = None
-    authorized_at: datetime | None = None
-
-    @classmethod
-    def load_from_file(cls) -> "CloudAuthConfig":
-        """Load auth config from local file"""
-
-        config_path = CONFIG.BROWSER_USE_CONFIG_DIR / "cloud_auth.json"
-        if config_path.exists():
-            try:
-                with open(config_path) as f:
-                    data = json.load(f)
-                return cls.model_validate(data)
-            except Exception:
-                # Return empty config if file is corrupted
-                pass
-        return cls()
-
-    def save_to_file(self) -> None:
-        """Save auth config to local file"""
-
-        CONFIG.BROWSER_USE_CONFIG_DIR.mkdir(parents=True, exist_ok=True)
-
-        config_path = CONFIG.BROWSER_USE_CONFIG_DIR / "cloud_auth.json"
-        with open(config_path, "w") as f:
-            json.dump(self.model_dump(mode="json"), f, indent=2, default=str)
-
-        # Set restrictive permissions (owner read/write only) for security
-        try:
-            os.chmod(config_path, 0o600)
-        except Exception:
-            # Some systems may not support chmod, continue anyway
-            pass
+	"""Configuration for cloud authentication"""
+
+	api_token: str | None = None
+	user_id: str | None = None
+	authorized_at: datetime | None = None
+
+	@classmethod
+	def load_from_file(cls) -> 'CloudAuthConfig':
+		"""Load auth config from local file"""
+
+		config_path = CONFIG.BROWSER_USE_CONFIG_DIR / 'cloud_auth.json'
+		if config_path.exists():
+			try:
+				with open(config_path) as f:
+					data = json.load(f)
+				return cls.model_validate(data)
+			except Exception:
+				# Return empty config if file is corrupted
+				pass
+		return cls()
+
+	def save_to_file(self) -> None:
+		"""Save auth config to local file"""
+
+		CONFIG.BROWSER_USE_CONFIG_DIR.mkdir(parents=True, exist_ok=True)
+
+		config_path = CONFIG.BROWSER_USE_CONFIG_DIR / 'cloud_auth.json'
+		with open(config_path, 'w') as f:
+			json.dump(self.model_dump(mode='json'), f, indent=2, default=str)
+
+		# Set restrictive permissions (owner read/write only) for security
+		try:
+			os.chmod(config_path, 0o600)
+		except Exception:
+			# Some systems may not support chmod, continue anyway
+			pass
 
 
 class DeviceAuthClient:
-<<<<<<< HEAD
-    """Client for OAuth2 device authorization flow"""
-
-    def __init__(
-        self, base_url: str | None = None, http_client: httpx.AsyncClient | None = None
-    ):
-        # Backend API URL for OAuth requests - can be passed directly or defaults to env var
-        self.base_url = base_url or CONFIG.BROWSER_USE_CLOUD_API_URL
-        self.client_id = "library"
-        self.scope = "read write"
-
-        # If no client provided, we'll create one per request
-        self.http_client = http_client
-
-        # Temporary user ID for pre-auth events
-        self.temp_user_id = TEMP_USER_ID
-
-        # Get or create persistent device ID
-        self.device_id = get_or_create_device_id()
-
-        # Load existing auth if available
-        self.auth_config = CloudAuthConfig.load_from_file()
-
-    @property
-    def is_authenticated(self) -> bool:
-        """Check if we have valid authentication"""
-        return bool(self.auth_config.api_token and self.auth_config.user_id)
-
-    @property
-    def api_token(self) -> str | None:
-        """Get the current API token"""
-        return self.auth_config.api_token
-
-    @property
-    def user_id(self) -> str:
-        """Get the current user ID (temporary or real)"""
-        return self.auth_config.user_id or self.temp_user_id
-
-    async def start_device_authorization(
-        self,
-        agent_session_id: str | None = None,
-    ) -> dict:
-        """
-        Start the device authorization flow.
-        Returns device authorization details including user code and verification URL.
-        """
-        if self.http_client:
-            response = await self.http_client.post(
-                f'{self.base_url.rstrip("/")}/api/v1/oauth/device/authorize',
-                data={
-                    "client_id": self.client_id,
-                    "scope": self.scope,
-                    "agent_session_id": agent_session_id or "",
-                    "device_id": self.device_id,
-                },
-            )
-            response.raise_for_status()
-            return response.json()
-        else:
-            async with httpx.AsyncClient() as client:
-                response = await client.post(
-                    f'{self.base_url.rstrip("/")}/api/v1/oauth/device/authorize',
-                    data={
-                        "client_id": self.client_id,
-                        "scope": self.scope,
-                        "agent_session_id": agent_session_id or "",
-                        "device_id": self.device_id,
-                    },
-                )
-                response.raise_for_status()
-                return response.json()
-
-    async def poll_for_token(
-        self,
-        device_code: str,
-        interval: float = 3.0,
-        timeout: float = 1800.0,
-    ) -> dict | None:
-        """
-        Poll for the access token.
-        Returns token info when authorized, None if timeout.
-        """
-        start_time = time.time()
-
-        if self.http_client:
-            # Use injected client for all requests
-            while time.time() - start_time < timeout:
-                try:
-                    response = await self.http_client.post(
-                        f'{self.base_url.rstrip("/")}/api/v1/oauth/device/token',
-                        data={
-                            "grant_type": "urn:ietf:params:oauth:grant-type:device_code",
-                            "device_code": device_code,
-                            "client_id": self.client_id,
-                        },
-                    )
-
-                    if response.status_code == 200:
-                        data = response.json()
-
-                        # Check for pending authorization
-                        if data.get("error") == "authorization_pending":
-                            await asyncio.sleep(interval)
-                            continue
-
-                        # Check for slow down
-                        if data.get("error") == "slow_down":
-                            interval = data.get("interval", interval * 2)
-                            await asyncio.sleep(interval)
-                            continue
-
-                        # Check for other errors
-                        if "error" in data:
-                            print(
-                                f'Error: {data.get("error_description", data["error"])}'
-                            )
-                            return None
-
-                        # Success! We have a token
-                        if "access_token" in data:
-                            return data
-
-                    elif response.status_code == 400:
-                        # Error response
-                        data = response.json()
-                        if data.get("error") not in [
-                            "authorization_pending",
-                            "slow_down",
-                        ]:
-                            print(
-                                f'Error: {data.get("error_description", "Unknown error")}'
-                            )
-                            return None
-
-                    else:
-                        print(f"Unexpected status code: {response.status_code}")
-                        return None
-
-                except Exception as e:
-                    print(f"Error polling for token: {e}")
-
-                await asyncio.sleep(interval)
-        else:
-            # Create a new client for polling
-            async with httpx.AsyncClient() as client:
-                while time.time() - start_time < timeout:
-                    try:
-                        response = await client.post(
-                            f'{self.base_url.rstrip("/")}/api/v1/oauth/device/token',
-                            data={
-                                "grant_type": "urn:ietf:params:oauth:grant-type:device_code",
-                                "device_code": device_code,
-                                "client_id": self.client_id,
-                            },
-                        )
-
-                        if response.status_code == 200:
-                            data = response.json()
-
-                            # Check for pending authorization
-                            if data.get("error") == "authorization_pending":
-                                await asyncio.sleep(interval)
-                                continue
-
-                            # Check for slow down
-                            if data.get("error") == "slow_down":
-                                interval = data.get("interval", interval * 2)
-                                await asyncio.sleep(interval)
-                                continue
-
-                            # Check for other errors
-                            if "error" in data:
-                                print(
-                                    f'Error: {data.get("error_description", data["error"])}'
-                                )
-                                return None
-
-                            # Success! We have a token
-                            if "access_token" in data:
-                                return data
-
-                        elif response.status_code == 400:
-                            # Error response
-                            data = response.json()
-                            if data.get("error") not in [
-                                "authorization_pending",
-                                "slow_down",
-                            ]:
-                                print(
-                                    f'Error: {data.get("error_description", "Unknown error")}'
-                                )
-                                return None
-
-                        else:
-                            print(f"Unexpected status code: {response.status_code}")
-                            return None
-
-                    except Exception as e:
-                        print(f"Error polling for token: {e}")
-
-                    await asyncio.sleep(interval)
-
-        return None
-
-    async def authenticate(
-        self,
-        agent_session_id: str | None = None,
-        show_instructions: bool = True,
-    ) -> bool:
-        """
-        Run the full authentication flow.
-        Returns True if authentication successful.
-        """
-        import logging
-
-        logger = logging.getLogger(__name__)
-
-        try:
-            # Start device authorization
-            device_auth = await self.start_device_authorization(agent_session_id)
-
-            # Use frontend URL for user-facing links
-            frontend_url = CONFIG.BROWSER_USE_CLOUD_UI_URL or self.base_url.replace(
-                "//api.", "//cloud."
-            )
-
-            # Replace backend URL with frontend URL in verification URIs
-            _verification_uri = device_auth["verification_uri"].replace(
-                self.base_url, frontend_url
-            )
-            verification_uri_complete = device_auth[
-                "verification_uri_complete"
-            ].replace(self.base_url, frontend_url)
-
-            terminal_width, _terminal_height = shutil.get_terminal_size((80, 20))
-            if show_instructions:
-                logger.info("─" * max(terminal_width - 40, 20))
-                logger.info("🌐  View the details of this run in Browser Use Cloud:")
-                logger.info(f"    👉  {verification_uri_complete}")
-                logger.info("─" * max(terminal_width - 40, 20) + "\n")
-
-            # Poll for token
-            token_data = await self.poll_for_token(
-                device_code=device_auth["device_code"],
-                interval=device_auth.get("interval", 5),
-            )
-
-            if token_data and token_data.get("access_token"):
-                # Save authentication
-                self.auth_config.api_token = token_data["access_token"]
-                self.auth_config.user_id = token_data.get("user_id", self.temp_user_id)
-                self.auth_config.authorized_at = datetime.now()
-                self.auth_config.save_to_file()
-
-                if show_instructions:
-                    logger.debug(
-                        "✅  Authentication successful! Cloud sync is now enabled with your browser-use account."
-                    )
-
-                return True
-
-        except httpx.HTTPStatusError as e:
-            # HTTP error with response
-            if e.response.status_code == 404:
-                logger.warning(
-                    "Cloud sync authentication endpoint not found (404). Check your BROWSER_USE_CLOUD_API_URL setting."
-                )
-            else:
-                logger.warning(
-                    f"Failed to authenticate with cloud service: HTTP {e.response.status_code} - {e.response.text}"
-                )
-        except httpx.RequestError as _e:
-            # Connection/network errors
-            # logger.warning(f'Failed to connect to cloud service: {type(e).__name__}: {e}')
-            pass
-        except Exception as e:
-            # Other unexpected errors
-            logger.warning(
-                f"❌ Unexpected error during cloud sync authentication: {type(e).__name__}: {e}"
-            )
-
-        if show_instructions:
-            logger.debug(
-                f"❌ Sync authentication failed or timed out with {CONFIG.BROWSER_USE_CLOUD_API_URL}"
-            )
-
-        return False
-
-    def get_headers(self) -> dict:
-        """Get headers for API requests"""
-        if self.api_token:
-            return {"Authorization": f"Bearer {self.api_token}"}
-        return {}
-
-    def clear_auth(self) -> None:
-        """Clear stored authentication"""
-        self.auth_config = CloudAuthConfig()
-
-        # Remove the config file entirely instead of saving empty values
-        config_path = CONFIG.BROWSER_USE_CONFIG_DIR / "cloud_auth.json"
-        config_path.unlink(missing_ok=True)
-=======
 	"""Client for OAuth2 device authorization flow"""
 
 	def __init__(self, base_url: str | None = None, http_client: httpx.AsyncClient | None = None):
@@ -656,5 +354,4 @@
 
 		# Remove the config file entirely instead of saving empty values
 		config_path = CONFIG.BROWSER_USE_CONFIG_DIR / 'cloud_auth.json'
-		config_path.unlink(missing_ok=True)
->>>>>>> e3517615
+		config_path.unlink(missing_ok=True)