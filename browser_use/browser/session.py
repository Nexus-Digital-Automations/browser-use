from __future__ import annotations

import asyncio
import atexit
import json
import logging
import os
import re
import shutil
import tempfile
import time
from dataclasses import dataclass
from functools import wraps
from pathlib import Path
from typing import Any, Self
from urllib.parse import urlparse

import anyio
from typing_extensions import deprecated

from browser_use.config import CONFIG
from browser_use.dom.debug.highlights import (
	inject_highlighting_script,
	remove_highlighting_script,
)
from browser_use.dom.service import DomService
from browser_use.dom.views import (
	DOMSelectorMap,
	EnhancedDOMTreeNode,
	SerializedDOMState,
)
from browser_use.observability import observe_debug
from browser_use.utils import _log_pretty_path, _log_pretty_url

from .utils import normalize_url

os.environ['PW_TEST_SCREENSHOT_NO_FONTS_READY'] = '1'  # https://github.com/microsoft/playwright/issues/35972


import psutil
from bubus.helpers import retry
from playwright._impl._api_structures import ViewportSize
from pydantic import (
	AliasChoices,
	BaseModel,
	ConfigDict,
	Field,
	InstanceOf,
	PrivateAttr,
	model_validator,
)
from uuid_extensions import uuid7str

from browser_use.browser.profile import (
	BROWSERUSE_DEFAULT_CHANNEL,
	BrowserChannel,
	BrowserProfile,
)
from browser_use.browser.types import (
	Browser,
	BrowserContext,
	ElementHandle,
	FrameLocator,
	Page,
	Patchright,
	PlaywrightOrPatchright,
	async_patchright,
	async_playwright,
)
from browser_use.browser.views import (
	PLACEHOLDER_4PX_SCREENSHOT,
	BrowserError,
	BrowserStateSummary,
	PageInfo,
	TabInfo,
	URLNotAllowedError,
)

<<<<<<< HEAD
# from browser_use.dom.clickable_element_processor.service import ClickableElementProcessor
# from browser_use.dom.service import DomService
# from browser_use.dom.views import DOMElementNode, SelectorMap
=======
# Lazy imports for heavy DOM services to improve startup time
# from browser_use.dom.clickable_element_processor.service import ClickableElementProcessor
# from browser_use.dom.service import DomService
from browser_use.dom.views import DOMElementNode, SelectorMap
>>>>>>> 9b882faa
from browser_use.utils import (
	is_new_tab_page,
	match_url_with_domain_pattern,
	merge_dicts,
	time_execution_async,
	time_execution_sync,
)

_GLOB_WARNING_SHOWN = False  # used inside _is_url_allowed to avoid spamming the logs with the same warning multiple times

GLOBAL_PLAYWRIGHT_API_OBJECT = None  # never instantiate the playwright API object more than once per thread
GLOBAL_PATCHRIGHT_API_OBJECT = None  # never instantiate the patchright API object more than once per thread
GLOBAL_PLAYWRIGHT_EVENT_LOOP = None  # track which event loop the global objects belong to
GLOBAL_PATCHRIGHT_EVENT_LOOP = None  # track which event loop the global objects belong to

MAX_SCREENSHOT_HEIGHT = 2000
MAX_SCREENSHOT_WIDTH = 1920


def _log_glob_warning(domain: str, glob: str, logger: logging.Logger):
	global _GLOB_WARNING_SHOWN
	if not _GLOB_WARNING_SHOWN:
		logger.warning(
			# glob patterns are very easy to mess up and match too many domains by accident
			# e.g. if you only need to access gmail, don't use *.google.com because an attacker could convince the agent to visit a malicious doc
			# on docs.google.com/s/some/evil/doc to set up a prompt injection attack
			f"⚠️ Allowing agent to visit {domain} based on allowed_domains=['{glob}', ...]. Set allowed_domains=['{domain}', ...] explicitly to avoid matching too many domains!"
		)
		_GLOB_WARNING_SHOWN = True


def require_healthy_browser(usable_page=True, reopen_page=True):
	"""Decorator for BrowserSession methods to ensure browser/page is healthy before execution.

	This ridiculous overengineered logic is necessary to work around playwright's completely broken handling of crashed pages.
	- When a page is loading, playwright calls will hang indefinitely.
	- When a page is blocked by a JS while(true){}, playwright calls will hang indefinitely.
	- When a page is unresponsive because the system is out of CPU or Memory, playwright calls will hang indefinitely.
	asyncio.wait(...) is the most extreme method available to try and terminate asyncio tasks in python, but even this does not work
	because it's likely the underlying playwright node.js process that's crashing and synchronously blocking the python side.
	This is why we must use CDP directly and skip playwright eventually.

	Args:
	        usable_page: If True, check that the agent_current_page is valid and responsive before executing the method, if invalid log it but continue anyway
	        reopen_page: If True, attempt to reopen the page if it's crashed, invalid, or unresponsive (only applies if usable_page=True)
	"""

	def decorator(func):
		assert asyncio.iscoroutinefunction(func), '@require_healthy_browser only supports async methods'

		@wraps(func)
		async def wrapper(self: BrowserSession, *args, **kwargs):
			try:
				if not self.initialized or not self.browser_context:
					# raise RuntimeError('BrowserSession(...).start() must be called first to launch or connect to the browser')
					await self.start()  # just start it automatically if not already started

				if not self.agent_current_page or self.agent_current_page.is_closed():
					self.agent_current_page = (
						self.browser_context.pages[0] if (self.browser_context and len(self.browser_context.pages) > 0) else None
					)

				# always require at least one tab to be open for the context to be considered usable, dont check responsiveness unless usable_page=True
				if not self.agent_current_page or self.agent_current_page.is_closed():
					# Create new page directly to avoid circular dependency
					assert self.browser_context is not None, 'Browser context is not set'
					self.logger.debug(
						f'@require_healthy_browser: Creating new page in {func.__name__} because agent_current_page is closed/missing'
					)
					new_page = await self.browser_context.new_page()
					self.agent_current_page = new_page
					if (not self.human_current_page) or self.human_current_page.is_closed():
						self.human_current_page = new_page
					if self.browser_profile.viewport:
						await new_page.set_viewport_size(self.browser_profile.viewport)

				assert self.agent_current_page and not self.agent_current_page.is_closed()

				if not hasattr(self, '_cached_browser_state_summary'):
					raise RuntimeError('BrowserSession(...).start() must be called first to initialize the browser session')

				# Check page responsiveness if usable_page=True
				if usable_page:
					# Skip if already in recovery to prevent infinite recursion
					if hasattr(self, '_in_recovery') and self._in_recovery:
						# self.logger.debug('Already in recovery, skipping responsiveness check')
						return await func(self, *args, **kwargs)

					# Skip responsiveness check for about:blank pages - they're always responsive (I hope, otherwise something is very wrong)
					if self.agent_current_page and is_new_tab_page(self.agent_current_page.url):
						# self.logger.debug('Skipping responsiveness check for about:blank page')
						return await func(self, *args, **kwargs)

					# Check if page is responsive
					# self.logger.debug(f'Checking page responsiveness for {func.__name__}...')
					if await self._is_page_responsive(self.agent_current_page):
						# self.logger.debug('✅ Confirmed page is responsive')
						pass
					else:
						# Page is unresponsive - handle recovery
						if not reopen_page:
							self.logger.warning(
								'⚠️ Page unresponsive but @require_healthy_browser(reopen_page=False), attempting to continue anyway...'
							)
						else:
							try:
								await self._recover_unresponsive_page(
									func.__name__,
									timeout_ms=int(self.browser_profile.default_navigation_timeout or 5000) + 5_000,
								)
								page_url = self.agent_current_page.url if self.agent_current_page else 'unknown page'
								self.logger.debug(
									f'🤕 Crashed page recovery finished, attempting to continue with {func.__name__}() on {_log_pretty_url(page_url)}...'
								)
<<<<<<< HEAD
							except Exception:
=======
							except Exception as e:
								page_url = self.agent_current_page.url if self.agent_current_page else 'unknown page'
>>>>>>> 9b882faa
								self.logger.warning(
									f'❌ Crashed page recovery failed, could not run {func.__name__}(), page is stuck unresponsive on {_log_pretty_url(page_url)}...'
								)
								raise  # Re-raise to let retry decorator / callsite handle it

				return await func(self, *args, **kwargs)

			except Exception as e:
				# Check if this is a TargetClosedError or similar connection error
				if 'TargetClosedError' in str(type(e)) or 'browser has been closed' in str(e):
					self.logger.warning(
						f'✂️ Browser {self._connection_str} disconnected before BrowserSession.{func.__name__}() could run... (error: {type(e).__name__}: {e})'
					)
					self._reset_connection_state()
				# Re-raise all hard errors so the caller can handle them appropriately
				raise

		return wrapper

	return decorator


DEFAULT_BROWSER_PROFILE = BrowserProfile()


@dataclass
class CachedClickableElementHashes:
	"""
	Clickable elements hashes for the last state
	"""

	url: str
	hashes: set[str]


class BrowserSession(BaseModel):
	"""
	Represents an active browser session with a running browser process somewhere.

	Chromium flags should be passed via extra_launch_args.
	Extra Playwright launch options (e.g., handle_sigterm, handle_sigint) can be passed as kwargs to BrowserSession and will be forwarded to the launch() call.
	"""

	model_config = ConfigDict(
		extra='allow',
		validate_assignment=False,
		revalidate_instances='always',
		frozen=False,
		arbitrary_types_allowed=True,
		validate_by_alias=True,
		validate_by_name=True,
	)
	# this class accepts arbitrary extra **kwargs in init because of the extra='allow' pydantic option
	# they are saved on the model, then applied to self.browser_profile via .apply_session_overrides_to_profile()

	# Persistent ID for this browser session
	id: str = Field(default_factory=uuid7str)

	# template profile for the BrowserSession, will be copied at init/validation time, and overrides applied to the copy
	browser_profile: InstanceOf[BrowserProfile] = Field(
		default=DEFAULT_BROWSER_PROFILE,
		description='BrowserProfile() instance containing config for the BrowserSession',
		validation_alias=AliasChoices(
			'profile', 'config', 'new_context_config'
		),  # abbreviations = 'profile', old deprecated names = 'config', 'new_context_config'
	)

	# runtime props/state: these can be passed in as props at init, or get auto-setup by BrowserSession.start()
	wss_url: str | None = Field(
		default=None,
		description='WSS URL of the node.js playwright browser server to connect to, outputted by (await chromium.launchServer()).wsEndpoint()',
	)
	cdp_url: str | None = Field(
		default=None,
		description='CDP URL of the browser to connect to, e.g. http://localhost:9222 or ws://127.0.0.1:9222/devtools/browser/387adf4c-243f-4051-a181-46798f4a46f4',
	)
	browser_pid: int | None = Field(
		default=None,
		description='pid of a running chromium-based browser process to connect to on localhost',
		validation_alias=AliasChoices('chrome_pid'),  # old deprecated name = chrome_pid
	)
	playwright: PlaywrightOrPatchright | None = Field(
		default=None,
		description='Playwright library object returned by: await (playwright or patchright).async_playwright().start()',
		exclude=True,
	)
	browser: Browser | None = Field(
		default=None,
		description='playwright Browser object to use (optional)',
		validation_alias=AliasChoices('playwright_browser'),
		exclude=True,
	)
	browser_context: BrowserContext | None = Field(
		default=None,
		description='playwright BrowserContext object to use (optional)',
		validation_alias=AliasChoices('playwright_browser_context', 'context'),
		exclude=True,
	)

	# runtime state: state that changes during the lifecycle of a BrowserSession(), updated by the methods below
	initialized: bool = Field(
		default=False,
		description='Mark BrowserSession launch/connection as already ready and skip setup (not recommended)',
		validation_alias=AliasChoices('is_initialized'),
	)
	agent_current_page: Page | None = Field(  # mutated by self.create_new_tab(url)
		default=None,
		description='Foreground Page that the agent is focused on',
		validation_alias=AliasChoices('current_page', 'page'),  # alias page= allows passing in a playwright Page object easily
		exclude=True,
	)
	human_current_page: Page | None = Field(  # mutated by self._setup_current_page_change_listeners()
		default=None,
		description='Foreground Page that the human is focused on',
		exclude=True,
	)

	_cached_browser_state_summary: BrowserStateSummary | None = PrivateAttr(default=None)
	_cached_clickable_element_hashes: CachedClickableElementHashes | None = PrivateAttr(default=None)
	_tab_visibility_callback: Any = PrivateAttr(default=None)
	_logger: logging.Logger | None = PrivateAttr(default=None)
	_downloaded_files: list[str] = PrivateAttr(default_factory=list)
	_original_browser_session: Any = PrivateAttr(default=None)  # Reference to prevent GC of the original session when copied
	_owns_browser_resources: bool = PrivateAttr(default=True)  # True if this instance owns and should clean up browser resources
	_auto_download_pdfs: bool = PrivateAttr(default=True)  # Auto-download PDFs when detected
	_subprocess: Any = PrivateAttr(default=None)  # Chrome subprocess reference for error handling
	_current_page_loading_status: str | None = PrivateAttr(default=None)  # Track loading status for current page

	@model_validator(mode='after')
	def apply_session_overrides_to_profile(self) -> Self:
		"""Apply any extra **kwargs passed to BrowserSession(...) as session-specific config overrides on top of browser_profile"""
		session_own_fields = type(self).model_fields.keys()

		# get all the extra kwarg overrides passed to BrowserSession(...) that are actually
		# config Fields tracked by BrowserProfile, instead of BrowserSession's own args
		profile_overrides = self.model_dump(exclude=set(session_own_fields))

		# FOR REPL DEBUGGING ONLY, NEVER ALLOW CIRCULAR REFERENCES IN REAL CODE:
		# self.browser_profile._in_use_by_session = self

		self.browser_profile = self.browser_profile.model_copy(update=profile_overrides)

		# FOR REPL DEBUGGING ONLY, NEVER ALLOW CIRCULAR REFERENCES IN REAL CODE:
		# self.browser_profile._in_use_by_session = self

		return self

	@model_validator(mode='after')
	def set_browser_ownership(self) -> Self:
		"""Set _owns_browser_resources based on whether we're connecting to an external browser"""
		# If user provided CDP URL, WSS URL, or existing browser/context, we don't own the browser
		if self.cdp_url or self.wss_url or self.browser or self.browser_context:
			self._owns_browser_resources = False
		return self

	@property
	def logger(self) -> logging.Logger:
		"""Get instance-specific logger with session ID in the name"""
		if (
			self._logger is None or self.browser_context is None
		):  # keep updating the name pre-init because our id and str(self) can change
			self._logger = logging.getLogger(f'browser_use.{self}')
		return self._logger

	def __repr__(self) -> str:
		is_copy = '©' if self._original_browser_session else '#'
		port_number_or_pid = (
			(self.cdp_url or self.wss_url or str(self.browser_pid) or 'playwright').rsplit(':', 1)[-1].split('/', 1)[0]
		)
		return f'BrowserSession🆂 {self.id[-4:]}:{port_number_or_pid} {is_copy}{str(id(self))[-2:]} ({self._connection_str}, profile={self.browser_profile})'

	def __str__(self) -> str:
		is_copy = '©' if self._original_browser_session else '#'
		port_number_or_pid = (
			(self.cdp_url or self.wss_url or str(self.browser_pid) or 'playwright').rsplit(':', 1)[-1].split('/', 1)[0]
		)
		return f'BrowserSession🆂 {self.id[-4:]}:{port_number_or_pid} {is_copy}{str(id(self))[-2:]}'  # ' 🅟 {str(id(self.agent_current_page))[-2:]}'

	# better to force people to get it from the right object, "only one way to do it" is better python
	# def __getattr__(self, key: str) -> Any:
	# 	"""
	# 	fall back to getting any attrs from the underlying self.browser_profile when not defined on self.
	# 	(extra kwargs passed e.g. BrowserSession(extra_kwarg=124) on init get saved into self.browser_profile on validation,
	# 	so this also allows you to read those: browser_session.extra_kwarg => browser_session.browser_profile.extra_kwarg)
	# 	"""
	# 	return getattr(self.browser_profile, key)

	@observe_debug(ignore_input=True, ignore_output=True, name='browser.session.start')
	async def start(self) -> Self:
		"""
		Starts the browser session by either connecting to an existing browser or launching a new one.
		Precedence order for launching/connecting:
		        1. page=Page playwright object, will use its page.context as browser_context
		        2. browser_context=PlaywrightBrowserContext object, will use its browser
		        3. browser=PlaywrightBrowser object, will use its first available context
		        4. browser_pid=int, will connect to a local chromium-based browser via pid
		        5. wss_url=str, will connect to a remote playwright browser server via WSS
		        6. cdp_url=str, will connect to a remote chromium-based browser via CDP
		        7. playwright=Playwright object, will use its chromium instance to launch a new browser
		"""

		# if we're already initialized and the connection is still valid, return the existing session state and start from scratch

		# Use timeout to prevent indefinite waiting on lock acquisition

		# Quick return if already connected
		if self.initialized and await self.is_connected():
			return self

		# Reset if we were initialized but lost connection
		if self.initialized:
			self.logger.warning(f'💔 Browser {self._connection_str} has gone away, attempting to reconnect...')
			self._reset_connection_state()

		try:
			# Setup
			self.browser_profile.detect_display_configuration()
			# Note: prepare_user_data_dir() is called later in _unsafe_setup_new_browser_context()
			# after the temp directory is created. Calling it here is premature.

			# Get playwright object (has its own retry/semaphore)
			await self.setup_playwright()

			# Try to connect/launch browser (each has appropriate retry logic)
			await self._connect_or_launch_browser()

			# Ensure we have a context
			assert self.browser_context, f'Failed to create BrowserContext for browser={self.browser}'

			# Configure browser - run some setup tasks in parallel for speed
			setup_results = await asyncio.gather(
				self._setup_viewports(),
				self._setup_current_page_change_listeners(),
				self._start_context_tracing(),
				return_exceptions=True,
			)

			# Check for exceptions in setup results
			for i, result in enumerate(setup_results):
				if isinstance(result, Exception):
					setup_task_names = ['_setup_viewports', '_setup_current_page_change_listeners', '_start_context_tracing']
					raise Exception(f'Browser setup failed in {setup_task_names[i]}: {result}') from result

			self.initialized = True
			return self

		except BaseException:
			self.initialized = False
			raise

	@property
	def _connection_str(self) -> str:
		"""Get a logging-ready string describing the connection method e.g. browser=playwright+google-chrome-canary (local)"""
		binary_name = (
			Path(self.browser_profile.executable_path).name.lower().replace(' ', '-').replace('.exe', '')
			if self.browser_profile.executable_path
			else (self.browser_profile.channel or BROWSERUSE_DEFAULT_CHANNEL).name.lower().replace('_', '-').replace(' ', '-')
		)  # Google Chrome Canary.exe -> google-chrome-canary
		driver_name = 'playwright'
		if self.browser_profile.stealth:
			driver_name = 'patchright'
		return (
			f'cdp_url={self.cdp_url}'
			if self.cdp_url
			else f'wss_url={self.wss_url}'
			if self.wss_url
			else f'browser_pid={self.browser_pid}'
			if self.browser_pid
			else f'browser={driver_name}:{binary_name}'
		)

	async def stop(self, _hint: str = '') -> None:
		"""Shuts down the BrowserSession, killing the browser process (only works if keep_alive=False)"""

		# Save cookies to disk if configured
		if self.browser_context:
			try:
				await self.save_storage_state()
			except Exception as e:
				self.logger.warning(f'⚠️ Failed to save auth storage state before stopping: {type(e).__name__}: {e}')

		if self.browser_profile.keep_alive:
			self.logger.info(
				'🕊️ BrowserSession.stop() called but keep_alive=True, leaving the browser running. Use .kill() to force close.'
			)
			return  # nothing to do if keep_alive=True, leave the browser running

		# Only the owner can actually stop the browser
		if not self._owns_browser_resources:
			self.logger.debug(f'🔗 BrowserSession.stop() called on a copy, not closing shared browser resources {_hint}')
			# Still reset our references though
			self._reset_connection_state()
			return

		if self.browser_context or self.browser:
			self.logger.info(f'🛑 Closing {self._connection_str} browser context {_hint} {self.browser or self.browser_context}')

			# Save trace recording if configured
			if self.browser_profile.traces_dir and self.browser_context:
				try:
					await self._save_trace_recording()
				except Exception as e:
					# TargetClosedError is expected when browser has already been closed
					from browser_use.browser.types import TargetClosedError

					if isinstance(e, TargetClosedError):
						self.logger.debug('Browser context already closed, trace may have been saved automatically')
					else:
						self.logger.error(f'❌ Error saving browser context trace: {type(e).__name__}: {e}')

			# Log video/HAR save operations (saved automatically on close)
			if self.browser_profile.record_video_dir:
				self.logger.info(f'🎥 Saving video recording to record_video_dir= {self.browser_profile.record_video_dir}...')
			if self.browser_profile.record_har_path:
				self.logger.info(f'🎥 Saving HAR file to record_har_path= {self.browser_profile.record_har_path}...')

			# Close browser context and browser using retry-decorated methods
			try:
				# IMPORTANT: Close context first to ensure HAR/video files are saved
				await self._close_browser_context()
				await self._close_browser()
			except Exception as e:
				if 'browser has been closed' not in str(e):
					self.logger.warning(f'❌ Error closing browser: {type(e).__name__}: {e}')
			finally:
				# Always clear references to ensure a fresh start next time
				self.browser_context = None
				self.browser = None

		# Kill the chrome subprocess if we started it
		if self.browser_pid:
			try:
				await self._terminate_browser_process(_hint='(stop() called)')
			except psutil.NoSuchProcess:
				self.browser_pid = None
			except (TimeoutError, psutil.TimeoutExpired):
				# If graceful termination failed, force kill
				try:
					proc = psutil.Process(pid=self.browser_pid)
					self.logger.warning(f'⏱️ Process did not terminate gracefully, force killing browser_pid={self.browser_pid}')
					proc.kill()
				except psutil.NoSuchProcess:
					pass
				self.browser_pid = None
			except Exception as e:
				if 'NoSuchProcess' not in type(e).__name__:
					self.logger.debug(f'❌ Error terminating subprocess: {type(e).__name__}: {e}')
				self.browser_pid = None

		# Clean up temporary user data directory
		if self.browser_profile.user_data_dir and Path(self.browser_profile.user_data_dir).name.startswith('browseruse-tmp'):
			shutil.rmtree(self.browser_profile.user_data_dir, ignore_errors=True)

		# Clear CDP/WSS URLs when stopping the browser
		self.cdp_url = None
		self.wss_url = None

		self._reset_connection_state()

	async def close(self) -> None:
		"""Deprecated: Provides backwards-compatibility with old method Browser().close() and playwright BrowserContext.close()"""
		await self.stop(_hint='(close() called)')

	async def kill(self) -> None:
		"""Stop the BrowserSession even if keep_alive=True"""
		# self.logger.debug(
		# 	f'⏹️ Browser browser_pid={self.browser_pid} user_data_dir= {_log_pretty_path(self.browser_profile.user_data_dir) or "<incognito>"} keep_alive={self.browser_profile.keep_alive} (close() called)'
		# )
		self.browser_profile.keep_alive = False
		await self.stop(_hint='(kill() called)')

		# do not stop self.playwright here as its likely used by other parallel browser_sessions
		# let it be cleaned up by the garbage collector when no refs use it anymore

	async def new_context(self, **kwargs):
		"""Deprecated: Provides backwards-compatibility with old class method Browser().new_context()."""
		# TODO: remove this after >=0.3.0
		return self

	async def __aenter__(self) -> BrowserSession:
		await self.start()
		return self

	def __eq__(self, other: object) -> bool:
		"""Check if two BrowserSession instances are using the same browser."""

		if not isinstance(other, BrowserSession):
			return False

		# Two sessions are considered equal if they're connected to the same browser
		# All three connection identifiers must match
		return self.browser_pid == other.browser_pid and self.cdp_url == other.cdp_url and self.wss_url == other.wss_url

	async def __aexit__(self, exc_type, exc_val, exc_tb):
		# self.logger.debug(
		# 	f'⏹️ Stopping gracefully browser_pid={self.browser_pid} user_data_dir= {_log_pretty_path(self.browser_profile.user_data_dir) or "<incognito>"} keep_alive={self.browser_profile.keep_alive} (context manager exit)'
		# )
		await self.stop(_hint='(context manager exit)')

	def model_copy(self, **kwargs) -> Self:
		"""Create a copy of this BrowserSession that shares the browser resources but doesn't own them.

		This method creates a copy that:
		- Shares the same browser, browser_context, and playwright objects
		- Doesn't own the browser resources (won't close them when garbage collected)
		- Keeps a reference to the original to prevent premature garbage collection
		"""
		# Create the copy using the parent class method
		copy = super().model_copy(**kwargs)

		# The copy doesn't own the browser resources
		copy._owns_browser_resources = False

		# Keep a reference to the original to prevent garbage collection
		copy._original_browser_session = self

		# Manually copy over the excluded fields that are needed for browser connection
		# These fields are excluded in the model config but need to be shared
		copy.playwright = self.playwright
		copy.browser = self.browser
		copy.browser_context = self.browser_context
		copy.agent_current_page = self.agent_current_page
		copy.human_current_page = self.human_current_page
		copy.browser_pid = self.browser_pid

		return copy

	def __del__(self):
		profile = getattr(self, 'browser_profile', None)
		keep_alive = getattr(profile, 'keep_alive', None)
		user_data_dir = getattr(profile, 'user_data_dir', None)
		owns_browser = getattr(self, '_owns_browser_resources', True)
		status = f'🪓 killing pid={self.browser_pid}...' if (self.browser_pid and owns_browser) else '☠️'
		self.logger.debug(
			f'🗑️ Garbage collected BrowserSession 🆂 {self.id[-4:]}.{str(id(self.agent_current_page))[-2:]} ref #{str(id(self))[-4:]} keep_alive={keep_alive} owns_browser={owns_browser} {status}'
		)
		# Only kill browser processes if this instance owns them
		if owns_browser:
			# Avoid keeping references in __del__ that might prevent garbage collection
			try:
				self._kill_child_processes(_hint='(garbage collected)')
			except TimeoutError:
				# Never let __del__ raise Timeout exceptions
				pass

	def _kill_child_processes(self, _hint: str = '') -> None:
		"""Kill any child processes that might be related to the browser"""

		if not self.browser_profile.keep_alive and self.browser_pid:
			try:
				browser_proc = psutil.Process(self.browser_pid)
				try:
					browser_proc.terminate()
					browser_proc.wait(
						timeout=5
					)  # wait up to 5 seconds for the process to exit cleanly and commit its user_data_dir changes
					self.logger.debug(f'🍂 Killed browser subprocess gracefully browser_pid={self.browser_pid} {_hint}')
				except (psutil.NoSuchProcess, psutil.AccessDenied, TimeoutError):
					pass

				# Kill all child processes first (recursive)
				for child in browser_proc.children(recursive=True):
					try:
						# self.logger.debug(f'Force killing child process: {child.pid} ({child.name()})')
						child.kill()
						self.logger.debug(f'☠️ Force-killed hung browser helper subprocess pid={child.pid} {_hint}')
					except (psutil.NoSuchProcess, psutil.AccessDenied):
						pass

				# Kill the main browser process
				# self.logger.debug(f'Force killing browser process: {self.browser_pid}')
				browser_proc.kill()
				self.logger.debug(f'☠️ Force-killed hung browser subprocess browser_pid={self.browser_pid} {_hint}')
			except psutil.NoSuchProcess:
				pass
			except Exception as e:
				self.logger.warning(f'⚠️ Error force-killing browser in BrowserSession.__del__: {type(e).__name__}: {e}')

	@staticmethod
	async def _start_global_playwright_subprocess(
		is_stealth: bool,
	) -> PlaywrightOrPatchright:
		"""Create and return a new playwright or patchright node.js subprocess / API connector"""
		global GLOBAL_PLAYWRIGHT_API_OBJECT, GLOBAL_PATCHRIGHT_API_OBJECT
		global GLOBAL_PLAYWRIGHT_EVENT_LOOP, GLOBAL_PATCHRIGHT_EVENT_LOOP

		try:
			current_loop = asyncio.get_running_loop()
		except RuntimeError:
			current_loop = None

		if is_stealth:
			GLOBAL_PATCHRIGHT_API_OBJECT = await async_patchright().start()
			GLOBAL_PATCHRIGHT_EVENT_LOOP = current_loop
			return GLOBAL_PATCHRIGHT_API_OBJECT
		else:
			GLOBAL_PLAYWRIGHT_API_OBJECT = await async_playwright().start()
			GLOBAL_PLAYWRIGHT_EVENT_LOOP = current_loop
			return GLOBAL_PLAYWRIGHT_API_OBJECT

	async def _unsafe_get_or_start_playwright_object(self) -> PlaywrightOrPatchright:
		"""Get existing or create new global playwright object with proper locking."""
		global GLOBAL_PLAYWRIGHT_API_OBJECT, GLOBAL_PATCHRIGHT_API_OBJECT
		global GLOBAL_PLAYWRIGHT_EVENT_LOOP, GLOBAL_PATCHRIGHT_EVENT_LOOP

		# Get current event loop
		try:
			current_loop = asyncio.get_running_loop()
		except RuntimeError:
			current_loop = None

		is_stealth = self.browser_profile.stealth
		driver_name = 'patchright' if is_stealth else 'playwright'
		global_api_object = GLOBAL_PATCHRIGHT_API_OBJECT if is_stealth else GLOBAL_PLAYWRIGHT_API_OBJECT
		global_event_loop = GLOBAL_PATCHRIGHT_EVENT_LOOP if is_stealth else GLOBAL_PLAYWRIGHT_EVENT_LOOP

		# Check if we need to create or recreate the global object
		should_recreate = False

		if global_api_object and global_event_loop != current_loop:
			self.logger.debug(
				f'Detected event loop change. Previous {driver_name} instance was created in a different event loop. '
				'Creating new instance to avoid disconnection when the previous loop closes.'
			)
			should_recreate = True

		# Also check if the object exists but is no longer functional
		if global_api_object and not should_recreate:
			try:
				# Try to access the chromium property to verify the object is still valid
				_ = global_api_object.chromium.executable_path
			except Exception as e:
				self.logger.debug(f'Detected invalid {driver_name} instance: {type(e).__name__}. Creating new instance.')
				should_recreate = True

		# If we already have a valid object, use it
		if global_api_object and not should_recreate:
			return global_api_object

		# Create new playwright object
		return await self._start_global_playwright_subprocess(is_stealth=is_stealth)

	@retry(
		wait=1,
		retries=2,
		timeout=45,
		semaphore_limit=1,
		semaphore_scope='self',
		semaphore_lax=False,
	)
	async def _close_browser_context(self) -> None:
		"""Close browser context with retry logic."""
		await self._unsafe_close_browser_context()

	async def _unsafe_close_browser_context(self) -> None:
		"""Unsafe browser context close logic without retry protection."""
		if self.browser_context:
			await self.browser_context.close()
			self.browser_context = None

	@retry(
		wait=1,
		retries=2,
		timeout=10,
		semaphore_limit=1,
		semaphore_scope='self',
		semaphore_lax=False,
	)
	async def _close_browser(self) -> None:
		"""Close browser instance with retry logic."""
		await self._unsafe_close_browser()

	async def _unsafe_close_browser(self) -> None:
		"""Unsafe browser close logic without retry protection."""
		if self.browser and self.browser.is_connected():
			await self.browser.close()
			self.browser = None

	@retry(
		wait=0.5,
		retries=3,
		timeout=5,
		semaphore_limit=1,
		semaphore_scope='self',
		semaphore_lax=True,
		retry_on=(
			TimeoutError,
			psutil.TimeoutExpired,
		),  # Only retry on timeouts, not NoSuchProcess
	)
	async def _terminate_browser_process(self, _hint: str = '') -> None:
		"""Terminate browser process with retry logic."""
		await self._unsafe_terminate_browser_process(_hint='(terminate() called)')

	async def _unsafe_terminate_browser_process(self, _hint: str = '') -> None:
		"""Unsafe browser process termination without retry protection."""
		if self.browser_pid:
			try:
				proc = psutil.Process(pid=self.browser_pid)
				cmdline = proc.cmdline()
				executable_path = cmdline[0] if cmdline else 'unknown'
				self.logger.info(f' ↳ Killing browser_pid={self.browser_pid} {_log_pretty_path(executable_path)} {_hint}')

				# Try graceful termination first
				proc.terminate()
				self._kill_child_processes(_hint=_hint)
				await asyncio.to_thread(proc.wait, timeout=4)
			except psutil.NoSuchProcess:
				# Process already gone, that's fine
				pass
			finally:
				self.browser_pid = None

	@retry(
		wait=0.5,
		retries=2,
		timeout=30,
		semaphore_limit=1,
		semaphore_scope='self',
		semaphore_lax=True,
	)
	async def _save_trace_recording(self) -> None:
		"""Save browser trace recording."""
		# TEMPORARILY DISABLED: Trace recording causing test timeouts
		return
		# if self.browser_profile.traces_dir and self.browser_context is not None:
		# 	traces_path = Path(self.browser_profile.traces_dir)
		# 	if traces_path.suffix:
		# 		# Path has extension, use as-is (user specified exact file path)
		# 		final_trace_path = traces_path
		# 	else:
		# 		# Path has no extension, treat as directory and create filename
		# 		trace_filename = f'BrowserSession_{self.id}.zip'
		# 		final_trace_path = traces_path / trace_filename

		# 	self.logger.info(f'🎥 Saving browser_context trace to {final_trace_path}...')
		# 	await self.browser_context.tracing.stop(path=str(final_trace_path))

	@observe_debug(ignore_input=True, ignore_output=True, name='connect_or_launch_browser')
	async def _connect_or_launch_browser(self, retry_count: int = 0) -> None:
		"""Try all connection methods in order of precedence.

		Args:
			retry_count: Number of retries already attempted (max 2)
		"""
		# Try connecting via passed objects first
		await self.setup_browser_via_passed_objects()
		if self.browser_context:
			return

		# Try connecting via browser PID
		await self.setup_browser_via_browser_pid()
		if self.browser_context:
			return

		# Try connecting via WSS URL
		await self.setup_browser_via_wss_url()
		if self.browser_context:
			return

		# Try connecting via CDP URL
		await self.setup_browser_via_cdp_url()
		if self.browser_context:
			return

		# Launch new browser as last resort
		await self.setup_new_browser_context(retry_count)

	# Removed _take_screenshot_hybrid - merged into take_screenshot

	@observe_debug(ignore_input=True, ignore_output=True, name='setup_playwright')
	@retry(
		wait=1,
		retries=3,
		timeout=10,
		semaphore_limit=1,
		semaphore_name='playwright_global_object',
		semaphore_scope='global',
		semaphore_lax=False,
		semaphore_timeout=5,  # 5s to wait for global playwright object
	)
	async def setup_playwright(self) -> None:
		"""
		Set up playwright library client object: usually the result of (await async_playwright().start())
		Override to customize the set up of the playwright or patchright library object
		"""
		is_stealth = self.browser_profile.stealth

		# Configure browser channel based on stealth mode
		if is_stealth:
			# use patchright + chrome when stealth=True
			self.browser_profile.channel = self.browser_profile.channel or BrowserChannel.CHROME
			self.logger.info(f'🕶️ Activated stealth mode using patchright {self.browser_profile.channel.name.lower()} browser...')
		else:
			# use playwright + chromium by default
			self.browser_profile.channel = self.browser_profile.channel or BrowserChannel.CHROMIUM

		# Get or create the global playwright object
		self.playwright = self.playwright or await self._unsafe_get_or_start_playwright_object()

		# Log stealth best-practices warnings if applicable
		if is_stealth:
			if self.browser_profile.channel and self.browser_profile.channel != BrowserChannel.CHROME:
				self.logger.info(
					' 🪄 For maximum stealth, BrowserSession(...) should be passed channel=None or BrowserChannel.CHROME'
				)
			if not self.browser_profile.user_data_dir:
				self.logger.info(' 🪄 For maximum stealth, BrowserSession(...) should be passed a persistent user_data_dir=...')
			if self.browser_profile.headless or not self.browser_profile.no_viewport:
				self.logger.info(' 🪄 For maximum stealth, BrowserSession(...) should be passed headless=False & viewport=None')

		# register a shutdown hook to stop the shared global playwright node.js client when the program exits (if an event loop is still running)
		def shudown_playwright():
			if not self.playwright:
				return
			try:
				loop = asyncio.get_running_loop()
				self.logger.debug('🛑 Shutting down shared global playwright node.js client')
				task = loop.create_task(self.playwright.stop())
				if hasattr(task, '_log_destroy_pending'):
					task._log_destroy_pending = False  # type: ignore
			except Exception:
				pass
			self.playwright = None

		atexit.register(shudown_playwright)

	@observe_debug(ignore_input=True, ignore_output=True, name='setup_browser_via_passed_objects')
	async def setup_browser_via_passed_objects(self) -> None:
		"""Override to customize the set up of the connection to an existing browser"""

		# 1. check for a passed Page object, if present, it always takes priority, set browser_context = page.context
		if self.agent_current_page:
			try:
				# Test if the page is still usable by evaluating simple JS
				await self.agent_current_page.evaluate('() => true')
				self.browser_context = self.agent_current_page.context
			except Exception:
				# Page is closed or unusable, clear it
				self.agent_current_page = None
				self.browser_context = None

		# 2. Check if the current browser connection is valid, if not clear the invalid objects
		if self.browser_context:
			try:
				# Try to access a property that would fail if the context is closed
				_ = self.browser_context.pages
				# Additional check: verify the browser is still connected
				if self.browser_context.browser and not self.browser_context.browser.is_connected():
					self.browser_context = None
			except Exception:
				# Context is closed, clear it
				self.browser_context = None

		# 3. if we have a browser object but it's disconnected, clear it and the context because we cant use either
		if self.browser and not self.browser.is_connected():
			if self.browser_context and (self.browser_context.browser is self.browser):
				self.browser_context = None
			self.browser = None

		# 4. if we have a context now, it always takes precedence, set browser = context.browser, otherwise use the passed browser
		browser_from_context = self.browser_context and self.browser_context.browser
		if browser_from_context and browser_from_context.is_connected():
			self.browser = browser_from_context

		if self.browser or self.browser_context:
			self.logger.info(f'🎭 Connected to existing user-provided browser: {self.browser_context}')
			self._set_browser_keep_alive(True)  # we connected to an existing browser, dont kill it at the end

	@observe_debug(ignore_input=True, ignore_output=True, name='setup_browser_via_browser_pid')
	async def setup_browser_via_browser_pid(self) -> None:
		"""if browser_pid is provided, calcuclate its CDP URL by looking for --remote-debugging-port=... in its CLI args, then connect to it"""

		if self.browser or self.browser_context:
			return  # already connected to a browser
		if not self.browser_pid:
			return  # no browser_pid provided, nothing to do

		# check that browser_pid process is running, otherwise we cannot connect to it
		try:
			chrome_process = psutil.Process(pid=self.browser_pid)
			if not chrome_process.is_running():
				self.logger.warning(f'⚠️ Expected Chrome process with pid={self.browser_pid} is not running')
				return
			args = chrome_process.cmdline()
		except psutil.NoSuchProcess:
			self.logger.warning(f'⚠️ Expected Chrome process with pid={self.browser_pid} not found, unable to (re-)connect')
			return
		except Exception as e:
			self.browser_pid = None
			self.logger.warning(f'⚠️ Error accessing chrome process with pid={self.browser_pid}: {type(e).__name__}: {e}')
			return

		# check that browser_pid process is exposing a debug port we can connect to, otherwise we cannot connect to it
		debug_port = next((arg for arg in args if arg.startswith('--remote-debugging-port=')), '').split('=')[-1].strip()
		# self.logger.debug(f'👾 Found Chrome subprocess browser_pid={self.browser_pid} open CDP port: --remote-debugging-port={debug_port}')
		if not debug_port:
			# provided pid is unusable, it's either not running or doesnt have an open debug port we can connect to
			if '--remote-debugging-pipe' in args:
				self.logger.error(
					f'❌ Found --remote-debugging-pipe in browser launch args for browser_pid={self.browser_pid} but it was started by a different BrowserSession, cannot connect to it'
				)
			else:
				self.logger.error(
					f'❌ Could not find --remote-debugging-port=... to connect to in browser launch args for browser_pid={self.browser_pid}: {" ".join(args)}'
				)
			self.browser_pid = None
			return

		self.cdp_url = self.cdp_url or f'http://127.0.0.1:{debug_port}/'

		# Wait for CDP port to become available (Chrome might still be starting)
		import httpx

		# No initial sleep needed - the polling loop below handles waiting if Chrome isn't ready yet

		async with httpx.AsyncClient() as client:
			for i in range(30):  # timeout
				# First check if the Chrome process has exited
				try:
					chrome_process = psutil.Process(pid=self.browser_pid)
					if not chrome_process.is_running():
						# If we have a subprocess reference, try to get stderr
						if hasattr(self, '_subprocess') and self._subprocess:
							stderr_output = ''
							if self._subprocess.stderr:
								try:
									stderr_bytes = await self._subprocess.stderr.read()
									stderr_output = stderr_bytes.decode('utf-8', errors='replace')
								except Exception:
									pass
							if 'Failed parsing extensions' in stderr_output:
								self.logger.error(f'❌ Chrome process {self.browser_pid} exited: Failed parsing extensions')
								raise RuntimeError('Failed parsing extensions: Chrome profile incompatibility detected')
							elif 'SingletonLock' in stderr_output or 'ProcessSingleton' in stderr_output:
								# Chrome exited due to singleton lock
								self.logger.error(
									f'❌ Chrome process {self.browser_pid} crashed due to SingletonLock error: {stderr_output[:500]}'
								)
								# Kill the subprocess
								try:
									self._subprocess.terminate()
									await self._subprocess.wait()
								except Exception:
									pass
								self.browser_pid = None
								# Throw hard error instead of restarting
								raise RuntimeError(f'Chrome process crashed due to SingletonLock error: {stderr_output[:500]}')
							else:
								# Chrome exited for unknown reason
								self.logger.error(
									f'❌ Chrome process {self.browser_pid} crashed unexpectedly. Error: {stderr_output[:500] if stderr_output else "No error output"}'
								)
								# Kill the subprocess
								try:
									self._subprocess.terminate()
									await self._subprocess.wait()
								except Exception:
									pass
								self.browser_pid = None
								# Throw hard error instead of restarting
								raise RuntimeError(
									f'Chrome process crashed unexpectedly: {stderr_output[:500] if stderr_output else "No error output"}'
								)
						self.logger.error(f'❌ Chrome process {self.browser_pid} exited unexpectedly')
						self.browser_pid = None
						return
				except psutil.NoSuchProcess:
					self.logger.error(f'❌ Chrome process {self.browser_pid} no longer exists')
					self.browser_pid = None
					return

				try:
					response = await client.get(f'{self.cdp_url}json/version', timeout=1.0)
					if response.status_code == 200:
						# self.logger.debug(f'✅ Chrome CDP port {debug_port} is ready')
						break
				except (httpx.ConnectError, httpx.TimeoutException):
					if i == 0:
						self.logger.debug(f'⏳ Waiting for Chrome CDP port {debug_port} to become available...')
					await asyncio.sleep(0.5)
			else:
				self.logger.error(f'❌ Chrome CDP port {debug_port} did not become available after 30 seconds')
				self.browser_pid = None
				raise RuntimeError(f'Chrome CDP port {debug_port} did not become available - browser process may have crashed')

		# Determine if this is a newly spawned subprocess or an existing process
		if hasattr(self, '_subprocess') and self._subprocess and self._subprocess.pid == self.browser_pid:
			self.logger.info(
				f'🌎 Connecting to newly spawned browser via CDP {self.cdp_url} -> browser_pid={self.browser_pid} (local)'
			)
		else:
			self.logger.info(
				f'🌎 Connecting to existing browser via CDP  {self.cdp_url} -> browser_pid={self.browser_pid} (local)'
			)
		assert self.playwright is not None, 'playwright instance is None'
		self.browser = self.browser or await self.playwright.chromium.connect_over_cdp(
			self.cdp_url,
			**self.browser_profile.kwargs_for_connect().model_dump(),
		)
		self._set_browser_keep_alive(True)  # we connected to an existing browser, dont kill it at the end

	@observe_debug(ignore_input=True, ignore_output=True, name='setup_browser_via_wss_url')
	async def setup_browser_via_wss_url(self) -> None:
		"""check for a passed wss_url, connect to a remote playwright browser server via WSS"""

		if self.browser or self.browser_context:
			return  # already connected to a browser
		if not self.wss_url:
			return  # no wss_url provided, nothing to do

		self.logger.info(
			f'🌎 Connecting to existing playwright node.js browser server over WSS: {self.wss_url} -> (remote playwright)'
		)
		assert self.playwright is not None, 'playwright instance is None'
		self.browser = self.browser or await self.playwright.chromium.connect(
			self.wss_url,
			**self.browser_profile.kwargs_for_connect().model_dump(),
		)
		self._set_browser_keep_alive(True)  # we connected to an existing browser, dont kill it at the end

	async def setup_browser_via_cdp_url(self) -> None:
		"""check for a passed cdp_url, connect to a remote chromium-based browser via CDP"""

		if self.browser or self.browser_context:
			return  # already connected to a browser
		if not self.cdp_url:
			return  # no cdp_url provided, nothing to do

		self.logger.info(f'🌎 Connecting to existing chromium-based browser via CDP: {self.cdp_url} -> (remote browser)')
		assert self.playwright is not None, 'playwright instance is None'
		self.browser = self.browser or await self.playwright.chromium.connect_over_cdp(
			self.cdp_url,
			**self.browser_profile.kwargs_for_connect().model_dump(),
		)
		self._set_browser_keep_alive(True)  # we connected to an existing browser, dont kill it at the end

<<<<<<< HEAD
	@retry(
		wait=1,
		retries=2,
		timeout=45,
		semaphore_limit=1,
		semaphore_scope='self',
		semaphore_lax=False,
	)
	async def setup_new_browser_context(self) -> None:
		"""Launch a new browser and browser_context"""
=======
	@observe_debug(ignore_input=True, ignore_output=True, name='setup_new_browser_context')
	@retry(wait=0.1, retries=5, timeout=45, semaphore_limit=1, semaphore_scope='self', semaphore_lax=False)
	async def setup_new_browser_context(self, retry_count: int = 0) -> None:
		"""Launch a new browser and browser_context

		Args:
			retry_count: Number of retries already attempted (max 2)
		"""
>>>>>>> 9b882faa
		# Double-check after semaphore acquisition to prevent duplicate browser launches
		if self.browser_context:
			try:
				# Check if context is still valid and has pages
				if self.browser_context.pages and not all(page.is_closed() for page in self.browser_context.pages):
					# self.logger.debug('Browser context already exists after semaphore acquisition, skipping launch')
					return
			except Exception:
				# If we can't check pages, assume context is invalid and continue with launch
				pass
		await self._unsafe_setup_new_browser_context(retry_count)

	@observe_debug(ignore_input=True, ignore_output=True, name='_unsafe_setup_new_browser_context')
	async def _unsafe_setup_new_browser_context(self, retry_count: int = 0) -> None:
		"""Unsafe browser context setup without retry protection.

		Args:
			retry_count: Number of retries already attempted (max 2)
		"""

		# Note: cdp_url might be set from a previous attempt that failed and is being retried
		# Only assert if we don't own browser resources (meaning cdp_url was user-provided for external browser)
		# AND we don't already have a browser (which means we need to get/create a context)
		if self.cdp_url and not self._owns_browser_resources and not self.browser:
			raise AssertionError(
				'Should never try to set up a new local browser when connecting to an external browser via cdp_url'
			)

		# if we have a browser object but no browser_context, use the first context discovered or make a new one
		if self.browser and not self.browser_context:
			# If HAR recording or video recording is requested, we need to create a new context with recording enabled
			# Cannot reuse existing context as recording must be configured at context creation
			if (self.browser_profile.record_har_path or self.browser_profile.record_video_dir) and self.browser.contexts:
				recording_types = []
				if self.browser_profile.record_har_path:
					recording_types.append('HAR')
				if self.browser_profile.record_video_dir:
					recording_types.append('video')
				self.logger.info(
					f'🎥 Creating new browser_context with {" and ".join(recording_types)} recording enabled (cannot reuse existing context)'
				)
				self.browser_context = await self.browser.new_context(
					**self.browser_profile.kwargs_for_new_context().model_dump(mode='json')
				)
			elif self.browser.contexts:
				self.browser_context = self.browser.contexts[0]
				# Check if this is a newly spawned subprocess
				if hasattr(self, '_subprocess') and self._subprocess and self._subprocess.pid == self.browser_pid:
					self.logger.debug(f'👤 Using default browser_context opened in newly spawned browser: {self.browser_context}')
				else:
					self.logger.info(f'👤 Using first browser_context found in existing browser: {self.browser_context}')
			else:
				self.browser_context = await self.browser.new_context(
					**self.browser_profile.kwargs_for_new_context().model_dump(mode='json')
				)
				storage_info = (
					f' + loaded storage_state={len(self.browser_profile.storage_state) if self.browser_profile.storage_state else 0} cookies'
					if self.browser_profile.storage_state and isinstance(self.browser_profile.storage_state, dict)
					else ''
				)
				self.logger.info(
					f'🌎 Created new empty browser_context in existing browser{storage_info}: {self.browser_context}'
				)

		# if we still have no browser_context by now, launch a new local one using launch_persistent_context()
		if not self.browser_context:
			assert self.browser_profile.channel is not None, 'browser_profile.channel is None'
			self.logger.info(
				f'🎭 Launching new local browser '
				f'{str(type(self.playwright).__module__).split(".")[0]}:{self.browser_profile.channel.name.lower()} keep_alive={self.browser_profile.keep_alive or False} '
				f'user_data_dir= {_log_pretty_path(self.browser_profile.user_data_dir) or "<incognito>"}'
			)

			# if no user_data_dir is provided, generate a unique one for this temporary browser_context (will be used to uniquely identify the browser_pid later)
			if not self.browser_profile.user_data_dir:
				# self.logger.debug('🌎 Launching local browser in incognito mode')
				# if no user_data_dir is provided, generate a unique one for this temporary browser_context (will be used to uniquely identify the browser_pid later)
				self.browser_profile.user_data_dir = self.browser_profile.user_data_dir or Path(
					tempfile.mkdtemp(prefix='browseruse-tmp-')
				)
			# If we're reconnecting and using a temp directory, create a new one
			# This avoids conflicts with the previous browser process that might still be shutting down
			elif self.browser_profile.user_data_dir and Path(self.browser_profile.user_data_dir).name.startswith(
				'browseruse-tmp-'
			):
				old_dir = self.browser_profile.user_data_dir
				self.browser_profile.user_data_dir = Path(tempfile.mkdtemp(prefix='browseruse-tmp-'))
				self.logger.debug(
					f'🗑️ Cleaning up old tmp user_data_dir= {_log_pretty_path(old_dir)} and using fresh one:{_log_pretty_path(self.browser_profile.user_data_dir)}'
				)
				try:
					shutil.rmtree(old_dir)
				except Exception:
					self.logger.warning(f'🗑️ Failed to cleanup old tmp user_data_dir= {_log_pretty_path(old_dir)}')

			# user data dir was provided, prepare it for use (handles conflicts automatically)
			self.prepare_user_data_dir()

			# if a user_data_dir is provided, launch Chrome as subprocess then connect via CDP
			try:
				async with asyncio.timeout(self.browser_profile.timeout / 1000):
					try:
						assert self.playwright is not None, 'playwright instance is None'

						# Find an available port for remote debugging
						import socket

						with socket.socket(socket.AF_INET, socket.SOCK_STREAM) as s:
							s.bind(('127.0.0.1', 0))
							s.listen(1)
							debug_port = s.getsockname()[1]

						# Get chromium executable path from browser profile or fall back to to playwright default
						chromium_path = self.browser_profile.executable_path or self.playwright.chromium.executable_path

						# Build chrome launch command with all args
						chrome_args = self.browser_profile.get_args()

						# Add/replace remote-debugging-port with our chosen port
						final_args = []
						for arg in chrome_args:
							if not arg.startswith('--remote-debugging-port='):
								final_args.append(arg)
						final_args.extend(
							[
								f'--remote-debugging-port={debug_port}',
								f'--user-data-dir={self.browser_profile.user_data_dir}',
							]
						)

						# Build final command
						chrome_launch_cmd = [chromium_path] + final_args

						# Launch chrome as subprocess
						self.logger.info(
							f' ↳ Spawning Chrome subprocess listening on CDP http://127.0.0.1:{debug_port}/ with user_data_dir= {_log_pretty_path(self.browser_profile.user_data_dir)}'
						)
						process = await asyncio.create_subprocess_exec(
							*chrome_launch_cmd,
							stdout=asyncio.subprocess.PIPE,
							stderr=asyncio.subprocess.PIPE,
						)

						# Store the subprocess reference for error handling
						self._subprocess = process

						# Store the browser PID
						self.browser_pid = process.pid
						self._set_browser_keep_alive(False)  # We launched it, so we should close it
						self._owns_browser_resources = True  # We launched it, so we own it
						# self.logger.debug(f'👶 Chrome subprocess launched with browser_pid={process.pid}')

						# Use the existing setup_browser_via_browser_pid method to connect
						# It will wait for the CDP port to become available
						await self.setup_browser_via_browser_pid()

						# If connection failed, browser will be None
						if not self.browser:
							# Try to get error info from the process
							if process.returncode is not None:
								# Chrome exited, try to read stderr for error message
								stderr_output = ''
								if process.stderr:
									try:
										stderr_bytes = await process.stderr.read()
										stderr_output = stderr_bytes.decode('utf-8', errors='replace')
									except Exception:
										pass

								# Check for common Chrome errors
								if 'Failed parsing extensions' in stderr_output:
									raise RuntimeError(
										f'Failed parsing extensions: Chrome profile incompatibility detected. Chrome exited with code {process.returncode}'
									)
								elif 'SingletonLock' in stderr_output or 'ProcessSingleton' in stderr_output:
									raise RuntimeError(f'SingletonLock error: {stderr_output[:500]}')
								else:
									# For any other error, raise hard error
									self.logger.error(
										f'❌ Chrome subprocess crashed with code {process.returncode}. Error: {stderr_output[:500] if stderr_output else "No error output"}'
									)
									raise RuntimeError(
										f'Chrome subprocess crashed with code {process.returncode}. Error output: {stderr_output[:500] if stderr_output else "No error output"}'
									)
							else:
								# Kill the subprocess if it's still running but we couldn't connect
								try:
									process.terminate()
									await process.wait()
								except Exception:
									pass
								raise RuntimeError(f'Failed to connect to Chrome subprocess on port {debug_port}')

					except Exception as e:
						# Check if it's a SingletonLock error or Chrome subprocess exit error
						if (
							'SingletonLock' in str(e)
							or 'ProcessSingleton' in str(e)
							or 'Chrome subprocess exited' in str(e)
							or isinstance(e, RuntimeError)
						):
							# Chrome has crashed - throw hard error instead of restarting
							self.logger.error(f'❌ Chrome process crashed and cannot be recovered: {str(e)}')
							# Kill the failed subprocess if it exists
							if hasattr(self, '_subprocess') and self._subprocess:
								try:
									self._subprocess.terminate()
									await self._subprocess.wait()
								except Exception:
									pass
							# Re-raise to be caught by outer exception handler for fallback
							raise
						# Re-raise if not a timeout
						elif not isinstance(e, asyncio.TimeoutError):
							raise
			except TimeoutError:
				self.logger.error(
					'❌ Browser operation timed out. This may indicate the playwright instance is invalid or the browser has crashed.'
				)
				# Try fallback to temp profile in case it's a profile lock issue
				# But only if we're trying to launch a local browser (not connecting to external)
				if retry_count < 2 and self._owns_browser_resources:
					self.logger.warning(
						f'⚠️ Chrome subprocess failed to start (timeout). Profile at {_log_pretty_path(self.browser_profile.user_data_dir)} may be locked. Using temporary profile instead.'
					)
					self._fallback_to_temp_profile('Chrome subprocess timeout')
					# Retry with temp profile
					return await self.setup_new_browser_context(retry_count + 1)
				else:
					# Max retries reached or external browser - throw hard error
					raise RuntimeError('Browser operation timed out - browser may have crashed or become unresponsive')
			except Exception as e:
				# Check if it's a SingletonLock error or any Chrome subprocess failure
				if 'SingletonLock' in str(e) or 'ProcessSingleton' in str(e) or isinstance(e, RuntimeError):
					# Chrome crashed - fallback to temp profile
					# But only if we're trying to launch a local browser (not connecting to external)
					if retry_count < 2 and self._owns_browser_resources:
						self.logger.warning(
							f'⚠️ Chrome subprocess failed to start detected. Profile at {_log_pretty_path(self.browser_profile.user_data_dir)} is locked. Using temporary profile instead.'
						)
						self._fallback_to_temp_profile()
						# Retry with temp profile
						return await self._connect_or_launch_browser(retry_count + 1)
					else:
						# Max retries reached or external browser - throw error
						self.logger.error(f'❌ Chrome launch failed after {retry_count} retries: {str(e)}')
						raise RuntimeError(f'Chrome launch failed: {str(e)}')

				# show a nice logger hint explaining what went wrong with the user_data_dir
				# calculate the version of the browser that the user_data_dir is for, and the version of the browser we are running with
				user_data_dir_chrome_version = '???'
				test_browser_version = '???'
				try:
					# user_data_dir is corrupted or unreadable because it was migrated to a newer version of chrome than we are running with
					user_data_dir_chrome_version = (Path(self.browser_profile.user_data_dir) / 'Last Version').read_text().strip()
				except Exception:
					pass  # let the logger below handle it
				try:
					assert self.playwright is not None, 'playwright instance is None'
					test_browser = await self.playwright.chromium.launch(headless=True)
					test_browser_version = test_browser.version
					await test_browser.close()
				except Exception:
					pass

				# failed to parse extensions == most common error text when user_data_dir is corrupted / has an unusable schema
				reason = 'due to bad' if 'Failed parsing extensions' in str(e) else 'for unknown reason with'
				driver = str(type(self.playwright).__module__).split('.')[0].lower()
				browser_channel = (
					Path(self.browser_profile.executable_path).name.replace(' ', '-').replace('.exe', '').lower()
					if self.browser_profile.executable_path
					else (self.browser_profile.channel or BROWSERUSE_DEFAULT_CHANNEL).name.lower()
				)
				self.logger.error(
					f'❌ Launching new local browser {driver}:{browser_channel} (v{test_browser_version}) failed!'
					f'\n\tFailed {reason} user_data_dir= {_log_pretty_path(self.browser_profile.user_data_dir)} (created with v{user_data_dir_chrome_version})'
					'\n\tTry using a different browser version/channel or delete the user_data_dir to start over with a fresh profile.'
					'\n\t(can happen if different versions of Chrome/Chromium/Brave/etc. tried to share one dir)'
					f'\n\n{type(e).__name__} {e}'
				)
				raise

		# Only restore browser from context if it's connected, otherwise keep it None to force new launch
		browser_from_context = self.browser_context and self.browser_context.browser
		if browser_from_context and browser_from_context.is_connected():
			self.browser = browser_from_context
		# ^ self.browser can unfortunately still be None at the end ^
		# playwright does not give us a browser object at all when we use launch_persistent_context()!

		# PID detection is no longer needed since we get PIDs directly from subprocesses or passed objects

		if self.browser:
			assert self.browser.is_connected(), (
				f'Browser is not connected, did the browser process crash or get killed? (connection method: {self._connection_str})'
			)
			# Only log final connection if we didn't already log it via setup_browser_via_browser_pid
			if not (hasattr(self, '_subprocess') and self._subprocess and self._subprocess.pid == self.browser_pid):
				self.logger.debug(f'🪢 Browser {self._connection_str} connected {self.browser or self.browser_context}')
		elif self.browser_context and not self.browser:
			# For launch_persistent_context case where we don't get a browser object
			self.logger.debug(f'🪢 Browser context {self._connection_str} connected {self.browser_context}')

		assert self.browser_context, (
			f'{self} Failed to create a playwright BrowserContext {self.browser_context} for browser={self.browser}'
		)

		# self.logger.debug('Setting up init scripts in browser')

		init_script = """
			// check to make sure we're not inside the PDF viewer
			window.isPdfViewer = !!document?.body?.querySelector('body > embed[type="application/pdf"][width="100%"]')
			if (!window.isPdfViewer) {

				// Permissions
				const originalQuery = window.navigator.permissions.query;
				window.navigator.permissions.query = (parameters) => (
					parameters.name === 'notifications' ?
						Promise.resolve({ state: Notification.permission }) :
						originalQuery(parameters)
				);
				(() => {
					if (window._eventListenerTrackerInitialized) return;
					window._eventListenerTrackerInitialized = true;

					const originalAddEventListener = EventTarget.prototype.addEventListener;
					const eventListenersMap = new WeakMap();

					EventTarget.prototype.addEventListener = function(type, listener, options) {
						if (typeof listener === "function") {
							let listeners = eventListenersMap.get(this);
							if (!listeners) {
								listeners = [];
								eventListenersMap.set(this, listeners);
							}

							listeners.push({
								type,
								listener,
								listenerPreview: listener.toString().slice(0, 100),
								options
							});
						}

						return originalAddEventListener.call(this, type, listener, options);
					};

					window.getEventListenersForNode = (node) => {
						const listeners = eventListenersMap.get(node) || [];
						return listeners.map(({ type, listenerPreview, options }) => ({
							type,
							listenerPreview,
							options
						}));
					};
				})();
			}
		"""

		# Expose anti-detection scripts
		try:
			await self.browser_context.add_init_script(init_script)
		except Exception as e:
			if 'Target page, context or browser has been closed' in str(e):
				self.logger.warning('⚠️ Browser context was closed before init script could be added')
				# Reset connection state since browser is no longer valid
				self._reset_connection_state()
			else:
				raise

		if self.browser_profile.stealth and not isinstance(self.playwright, Patchright):
			self.logger.warning('⚠️ Failed to set up stealth mode. (...) got normal playwright objects as input.')

	# async def _fork_locked_user_data_dir(self) -> None:
	# 	"""Fork an in-use user_data_dir by cloning it to a new location to allow a second browser to use it"""
	# 	# TODO: implement copy-on-write using overlayfs or zfs or something
	# 	suffix_num = str(self.browser_profile.user_data_dir).rsplit('.', 1)[-1] or '1'
	# 	suffix_num = int(suffix_num) if suffix_num.isdigit() else 1
	# 	dir_name = self.browser_profile.user_data_dir.name
	# 	incremented_name = dir_name.replace(f'.{suffix_num}', f'.{suffix_num + 1}')
	# 	fork_path = self.browser_profile.user_data_dir.parent / incremented_name

	# 	# keep incrementing the suffix_num until we find a path that doesn't exist
	# 	while fork_path.exists():
	# 		suffix_num += 1
	# 		fork_path = self.browser_profile.user_data_dir.parent / (dir_name.rsplit('.', 1)[0] + f'.{suffix_num}')

	# 	# use shutil to recursively copy the user_data_dir to a new location
	# 	shutil.copytree(
	# 		str(self.browser_profile.user_data_dir),
	# 		str(fork_path),
	# 		symlinks=True,
	# 		ignore_dangling_symlinks=True,
	# 		dirs_exist_ok=False,
	# 	)
	# 	self.browser_profile.user_data_dir = fork_path
	# 	self.browser_profile.prepare_user_data_dir()

	@observe_debug(
		ignore_input=True,
		ignore_output=True,
		name='setup_current_page_change_listeners',
	)
	async def _setup_current_page_change_listeners(self) -> None:
		# Uses a combination of:
		# - visibilitychange events
		# - window focus/blur events
		# - pointermove events

		# This annoying multi-method approach is needed for more reliable detection across browsers because playwright provides no API for this.

		# TODO: pester the playwright team to add a new event that fires when a headful tab is focused.
		# OR implement a browser-use chrome extension that acts as a bridge to the chrome.tabs API.

		#         - https://github.com/microsoft/playwright/issues/1290
		#         - https://github.com/microsoft/playwright/issues/2286
		#         - https://github.com/microsoft/playwright/issues/3570
		#         - https://github.com/microsoft/playwright/issues/13989

		# set up / detect foreground page
		assert self.browser_context is not None, 'BrowserContext object is not set'
		pages = self.browser_context.pages
		foreground_page = None
		if pages:
			foreground_page = pages[0]
			self.logger.debug(
				f'👁️‍🗨️ Found {len(pages)} existing tabs in browser, Agent 🅰 {self.id[-4:]} is on Page 🅟 {str(id(foreground_page))[-2:]}: {_log_pretty_url(foreground_page.url)}'  # type: ignore
			)
		else:
			foreground_page = await self.browser_context.new_page()
			pages = [foreground_page]
			self.logger.debug('➕ Opened new tab in empty browser context...')

		self.agent_current_page = self.agent_current_page or foreground_page
		self.human_current_page = self.human_current_page or foreground_page
		# self.logger.debug('About to define _BrowserUseonTabVisibilityChange callback')

		def _BrowserUseonTabVisibilityChange(source: dict[str, Page]):
			"""hook callback fired when init script injected into a page detects a focus event"""
			new_page = source['page']

			# Update human foreground tab state
			old_foreground = self.human_current_page
			assert self.browser_context is not None, 'BrowserContext object is not set'
			assert old_foreground is not None, 'Old foreground page is not set'
			old_tab_idx = self.browser_context.pages.index(old_foreground)  # type: ignore
			self.human_current_page = new_page
			new_tab_idx = self.browser_context.pages.index(new_page)  # type: ignore

			# Log before and after for debugging
			old_url = old_foreground and old_foreground.url or 'about:blank'
			new_url = new_page and new_page.url or 'about:blank'
			agent_url = self.agent_current_page and self.agent_current_page.url or 'about:blank'
			agent_tab_idx = self.browser_context.pages.index(self.agent_current_page)  # type: ignore
			if old_url != new_url:
				self.logger.info(
					f'👁️ Foregound tab changed by human from [{old_tab_idx}]{_log_pretty_url(old_url)} '
					f'➡️ [{new_tab_idx}]{_log_pretty_url(new_url)} '
					f'(agent will stay on [{agent_tab_idx}]{_log_pretty_url(agent_url)})'
				)

		# Store the callback so we can potentially clean it up later
		self._tab_visibility_callback = _BrowserUseonTabVisibilityChange

		# self.logger.info('About to call expose_binding')
		try:
			await self.browser_context.expose_binding('_BrowserUseonTabVisibilityChange', _BrowserUseonTabVisibilityChange)
			# self.logger.debug('window._BrowserUseonTabVisibilityChange binding attached via browser_context')
		except Exception as e:
			if 'Function "_BrowserUseonTabVisibilityChange" has been already registered' in str(e):
				self.logger.debug(
					'⚠️ Function "_BrowserUseonTabVisibilityChange" has been already registered, '
					'this is likely because the browser was already started with an existing BrowserSession()'
				)

			else:
				raise

		update_tab_focus_script = """
			// --- Method 1: visibilitychange event (unfortunately *all* tabs are always marked visible by playwright, usually does not fire) ---
			document.addEventListener('visibilitychange', async () => {
				if (document.visibilityState === 'visible') {
					await window._BrowserUseonTabVisibilityChange({ source: 'visibilitychange', url: document.location.href });
					console.log('BrowserUse Foreground tab change event fired', document.location.href);
				}
			});
			
			// --- Method 2: focus/blur events, most reliable method for headful browsers ---
			window.addEventListener('focus', async () => {
				await window._BrowserUseonTabVisibilityChange({ source: 'focus', url: document.location.href });
				console.log('BrowserUse Foreground tab change event fired', document.location.href);
			});
			
			// --- Method 3: pointermove events (may be fired by agent if we implement AI hover movements, also very noisy) ---
			// Use a throttled handler to avoid excessive calls
			// let lastMove = 0;
			// window.addEventListener('pointermove', async () => {
			// 	const now = Date.now();
			// 	if (now - lastMove > 1000) {  // Throttle to once per second
			// 		lastMove = now;
			// 		await window._BrowserUseonTabVisibilityChange({ source: 'pointermove', url: document.location.href });
			//      console.log('BrowserUse Foreground tab change event fired', document.location.href);
			// 	}
			// });
		"""
		try:
			await self.browser_context.add_init_script(update_tab_focus_script)
		except Exception as e:
			self.logger.warning(f'⚠️ Failed to register init script for tab focus detection: {e}')

		# Set up visibility listeners for all existing tabs
		# self.logger.info(f'Setting up visibility listeners for {len(self.browser_context.pages)} pages')
		for page in self.browser_context.pages:
			# self.logger.info(f'Processing page with URL: {repr(page.url)}')
			# Skip new tab pages as they can hang when evaluating scripts
			if is_new_tab_page(page.url):
				continue

			try:
				await page.evaluate(update_tab_focus_script)
				# self.logger.debug(f'👁️ Added visibility listener to existing tab: {page.url}')
			except Exception as e:
				page_idx = self.browser_context.pages.index(page)  # type: ignore
				self.logger.debug(
					f'⚠️ Failed to add visibility listener to existing tab, is it crashed or ignoring CDP commands?: [{page_idx}]{page.url}: {type(e).__name__}: {e}'
				)

	@observe_debug(
		ignore_input=True,
		ignore_output=True,
		name='setup_viewports',
		metadata={'browser_profile': '{{browser_profile}}'},
	)
	async def _setup_viewports(self) -> None:
		"""Resize any existing page viewports to match the configured size, set up storage_state, permissions, geolocation, etc."""

		assert self.browser_context, 'BrowserSession.browser_context must already be set up before calling _setup_viewports()'

		# log the viewport settings to terminal
		viewport = self.browser_profile.viewport
		self.logger.debug(
			'📐 Setting up viewport: '
			+ f'headless={self.browser_profile.headless} '
			+ (
				f'window={self.browser_profile.window_size["width"]}x{self.browser_profile.window_size["height"]}px '
				if self.browser_profile.window_size
				else '(no window) '
			)
			+ (
				f'screen={self.browser_profile.screen["width"]}x{self.browser_profile.screen["height"]}px '
				if self.browser_profile.screen
				else ''
			)
			+ (f'viewport={viewport["width"]}x{viewport["height"]}px ' if viewport else '(no viewport) ')
			+ f'device_scale_factor={self.browser_profile.device_scale_factor or 1.0} '
			+ f'is_mobile={self.browser_profile.is_mobile} '
			+ (f'color_scheme={self.browser_profile.color_scheme.value} ' if self.browser_profile.color_scheme else '')
			+ (f'locale={self.browser_profile.locale} ' if self.browser_profile.locale else '')
			+ (f'timezone_id={self.browser_profile.timezone_id} ' if self.browser_profile.timezone_id else '')
			+ (f'geolocation={self.browser_profile.geolocation} ' if self.browser_profile.geolocation else '')
			+ (f'permissions={",".join(self.browser_profile.permissions or ["<none>"])} ')
			+ f'storage_state={_log_pretty_path(str(self.browser_profile.storage_state or self.browser_profile.cookies_file or "<none>"))} '
		)

		# if we have any viewport settings in the profile, make sure to apply them to the entire browser_context as defaults
		if self.browser_profile.permissions:
			try:
				await self.browser_context.grant_permissions(self.browser_profile.permissions)
			except Exception as e:
				self.logger.warning(
					f'⚠️ Failed to grant browser permissions {self.browser_profile.permissions}: {type(e).__name__}: {e}'
				)
		try:
			if self.browser_profile.default_timeout:
				self.browser_context.set_default_timeout(self.browser_profile.default_timeout)
			if self.browser_profile.default_navigation_timeout:
				self.browser_context.set_default_navigation_timeout(self.browser_profile.default_navigation_timeout)
		except Exception as e:
			self.logger.warning(
				f'⚠️ Failed to set playwright timeout settings '
				f'cdp_api={self.browser_profile.default_timeout} '
				f'navigation={self.browser_profile.default_navigation_timeout}: {type(e).__name__}: {e}'
			)
		try:
			if self.browser_profile.extra_http_headers:
				await self.browser_context.set_extra_http_headers(self.browser_profile.extra_http_headers)
		except Exception as e:
			self.logger.warning(
				f'⚠️ Failed to setup playwright extra_http_headers: {type(e).__name__}: {e}'
			)  # dont print the secret header contents in the logs!

		try:
			if self.browser_profile.geolocation:
				await self.browser_context.set_geolocation(self.browser_profile.geolocation)
		except Exception as e:
			self.logger.warning(
				f'⚠️ Failed to update browser geolocation {self.browser_profile.geolocation}: {type(e).__name__}: {e}'
			)

		await self.load_storage_state()

		page = None

		for page in self.browser_context.pages:
			# apply viewport size settings to any existing pages
			if viewport:
				await page.set_viewport_size(viewport)

			# show browser-use dvd screensaver-style bouncing loading animation on any new tab pages
			if is_new_tab_page(page.url):
				# Navigate to about:blank if we're on chrome://new-tab-page to avoid security restrictions
				if page.url.startswith('chrome://new-tab-page'):
					try:
						# can raise exception if nav is interrupted by another agent nav or human, harmless but annoying
						await page.goto('about:blank', wait_until='load', timeout=5000)
					except Exception:
						pass
				await self._show_dvd_screensaver_loading_animation(page)

		page = page or (await self.browser_context.new_page())

		if (not viewport) and (self.browser_profile.window_size is not None) and not self.browser_profile.headless:
			# attempt to resize the actual browser window

			# cdp api: https://chromedevtools.github.io/devtools-protocol/tot/Browser/#method-setWindowBounds
			try:
				cdp_session = await page.context.new_cdp_session(page)  # type: ignore
				window_id_result = await cdp_session.send('Browser.getWindowForTarget')
				await cdp_session.send(
					'Browser.setWindowBounds',
					{
						'windowId': window_id_result['windowId'],
						'bounds': {
							**self.browser_profile.window_size,
							'windowState': 'normal',  # Ensure window is not minimized/maximized
						},
					},
				)
				try:
					await asyncio.wait_for(cdp_session.detach(), timeout=1.0)
				except (TimeoutError, Exception):
					pass
			except Exception as e:
				_log_size = lambda size: f'{size["width"]}x{size["height"]}px'
				try:
					# fallback to javascript resize if cdp setWindowBounds fails
					await page.evaluate(
						"""(width, height) => {window.resizeTo(width, height)}""",
						[
							self.browser_profile.window_size['width'],
							self.browser_profile.window_size['height'],
						],
					)
					return
				except Exception:
					pass

				self.logger.warning(
					f'⚠️ Failed to resize browser window to {_log_size(self.browser_profile.window_size)} via CDP setWindowBounds: {type(e).__name__}: {e}'
				)

	def _set_browser_keep_alive(self, keep_alive: bool | None) -> None:
		"""set the keep_alive flag on the browser_profile, defaulting to True if keep_alive is None"""
		if self.browser_profile.keep_alive is None:
			self.browser_profile.keep_alive = keep_alive

	@observe_debug(ignore_input=True, ignore_output=True, name='is_connected')
	async def is_connected(self, restart: bool = True) -> bool:
		"""
		Check if the browser session has valid, connected browser and context objects.
		Returns False if any of the following conditions are met:
		- No browser_context exists
		- Browser exists but is disconnected
		- Browser_context's browser exists but is disconnected
		- Browser_context itself is closed/unusable

		Args:
		        restart: If True, will attempt to create a new tab if no pages exist (valid contexts must always have at least one page open).
		                If False, will only check connection status without side effects.
		"""
		if not self.browser_context:
			return False

		if self.browser_context.browser and not self.browser_context.browser.is_connected():
			return False

		# Check if the browser_context itself is closed/unusable
		try:
			# The only reliable way to check if a browser context is still valid
			# is to try to use it. We'll try a simple page.evaluate() call.
			if self.browser_context.pages:
				# Use the first available page to test the connection
				test_page = self.browser_context.pages[0]
				# Try a simple evaluate to check if the connection is alive
				result = await test_page.evaluate('() => true')
				return result is True
			elif restart:
				# Create new page directly to avoid using decorated methods
				new_page = await self.browser_context.new_page()
				self.agent_current_page = new_page
				if (not self.human_current_page) or self.human_current_page.is_closed():
					self.human_current_page = new_page
				# Test the new tab
				if self.browser_context.pages:
					test_page = self.browser_context.pages[0]
					result = await test_page.evaluate('() => true')
					return result is True
				return False
			else:
				return False
		except Exception:
			# Any exception means the context is closed or invalid
			return False

	def _reset_connection_state(self) -> None:
		"""Reset the browser connection state when disconnection is detected"""

		already_disconnected = not any(
			(
				self.initialized,
				self.browser,
				self.browser_context,
				self.agent_current_page,
				self.human_current_page,
				self._cached_clickable_element_hashes,
				self._cached_browser_state_summary,
			)
		)

		self.initialized = False
		self.browser = None
		self.browser_context = None
		self.agent_current_page = None
		self.human_current_page = None
		self._cached_clickable_element_hashes = None
		# Reset CDP connection info when browser is stopped
		self.browser_pid = None
		self._cached_browser_state_summary = None
		# Don't clear self.playwright here - it should be cleared explicitly in kill()

		if self.browser_pid:
			try:
				# browser_pid is different from all the other state objects, it's closer to cdp_url or wss_url
				# because we might still be able to reconnect to the same browser even if self.browser_context died
				# if we have a self.browser_pid, check if it's still alive and serving a remote debugging port
				# if so, don't clear it because there's a chance we can re-use it by just reconnecting to the same pid's port
				proc = psutil.Process(self.browser_pid)
				proc_is_alive = proc.status() not in (
					psutil.STATUS_ZOMBIE,
					psutil.STATUS_DEAD,
				)
				assert proc_is_alive and '--remote-debugging-port' in ' '.join(proc.cmdline())
			except Exception:
				self.logger.info(f' ↳ Browser browser_pid={self.browser_pid} process is no longer running')
				# process has gone away or crashed, pid is no longer valid so we clear it
				self.browser_pid = None

		if not already_disconnected:
			self.logger.debug(f'⚰️ Browser {self._connection_str} disconnected')

	def _check_for_singleton_lock_conflict(self) -> bool:
		"""Check if the user data directory has a conflicting browser process.

		Returns:
		        True if there's a conflict (active process using this profile), False otherwise
		"""
		if not self.browser_profile.user_data_dir:
			return False

		# Normalize the path for comparison
		target_dir = str(Path(self.browser_profile.user_data_dir).expanduser().resolve())

		# Check for running processes using this user data dir
		for proc in psutil.process_iter(['pid', 'cmdline']):
			# Skip our own browser process
			if hasattr(self, 'browser_pid') and self.browser_pid and proc.info['pid'] == self.browser_pid:
				continue

			cmdline = proc.info['cmdline'] or []

			# Check both formats: --user-data-dir=/path and --user-data-dir /path
			for i, arg in enumerate(cmdline):
				# Combined format: --user-data-dir=/path
				if arg.startswith('--user-data-dir='):
					try:
						cmd_path = str(Path(arg.split('=', 1)[1]).expanduser().resolve())
						if cmd_path == target_dir:
							self.logger.debug(
								f'🔍 Found conflicting Chrome process PID {proc.info["pid"]} using profile {_log_pretty_path(self.browser_profile.user_data_dir)}'
							)
							return True
					except Exception:
						# Fallback to string comparison if path resolution fails
						if arg.split('=', 1)[1] == str(self.browser_profile.user_data_dir):
							self.logger.debug(
								f'🔍 Found conflicting Chrome process PID {proc.info["pid"]} using profile {_log_pretty_path(self.browser_profile.user_data_dir)}'
							)
							return True
				# Separate format: --user-data-dir /path
				elif arg == '--user-data-dir' and i + 1 < len(cmdline):
					try:
						cmd_path = str(Path(cmdline[i + 1]).expanduser().resolve())
						if cmd_path == target_dir:
							self.logger.debug(
								f'🔍 Found conflicting Chrome process PID {proc.info["pid"]} using profile {_log_pretty_path(self.browser_profile.user_data_dir)}'
							)
							return True
					except Exception:
						# Fallback to string comparison if path resolution fails
						if cmdline[i + 1] == str(self.browser_profile.user_data_dir):
							self.logger.debug(
								f'🔍 Found conflicting Chrome process PID {proc.info["pid"]} using profile {_log_pretty_path(self.browser_profile.user_data_dir)}'
							)
							return True

		# Note: We don't consider a SingletonLock file alone as a conflict
		# because it might be stale. Only actual running processes count as conflicts.
		return False

	def _fallback_to_temp_profile(self, reason: str = 'SingletonLock conflict') -> None:
		"""Fallback to a temporary profile directory when the current one is locked.

		Args:
		        reason: Human-readable reason for the fallback
		"""
		old_dir = self.browser_profile.user_data_dir
		self.browser_profile.user_data_dir = Path(tempfile.mkdtemp(prefix='browseruse-tmp-singleton-'))
		self.logger.warning(
			f'⚠️ {reason} detected. Profile at {_log_pretty_path(old_dir)} is locked. '
			f'Using temporary profile instead: {_log_pretty_path(self.browser_profile.user_data_dir)}'
		)

	@observe_debug(ignore_input=True, ignore_output=True, name='prepare_user_data_dir')
	def prepare_user_data_dir(self, check_conflicts: bool = True) -> None:
		"""Create and prepare the user data dir, handling conflicts if needed.

		Args:
		        check_conflicts: Whether to check for and handle singleton lock conflicts
		"""
		if self.browser_profile.user_data_dir:
			try:
				self.browser_profile.user_data_dir = Path(self.browser_profile.user_data_dir).expanduser().resolve()
				self.browser_profile.user_data_dir.mkdir(parents=True, exist_ok=True)
				(self.browser_profile.user_data_dir / '.browseruse_profile_id').write_text(self.browser_profile.id)
			except Exception as e:
				raise ValueError(
					f'Unusable path provided for user_data_dir= {_log_pretty_path(self.browser_profile.user_data_dir)} (check for typos/permissions issues)'
				) from e

			# Remove stale singleton lock file ONLY if no process is using this profile
			# This must happen BEFORE checking for conflicts to avoid false positives
			singleton_lock = self.browser_profile.user_data_dir / 'SingletonLock'
			if singleton_lock.exists():
				# Check if any process is actually using this user_data_dir
				has_active_process = False
				target_dir = str(self.browser_profile.user_data_dir)
				for proc in psutil.process_iter(['pid', 'cmdline']):
					# Skip our own browser process
					if hasattr(self, 'browser_pid') and self.browser_pid and proc.info['pid'] == self.browser_pid:
						continue

					cmdline = proc.info['cmdline'] or []
					# Check both formats: --user-data-dir=/path and --user-data-dir /path
					for i, arg in enumerate(cmdline):
						if arg.startswith('--user-data-dir='):
							try:
								if str(Path(arg.split('=', 1)[1]).expanduser().resolve()) == target_dir:
									has_active_process = True
									break
							except Exception:
								if arg.split('=', 1)[1] == str(self.browser_profile.user_data_dir):
									has_active_process = True
									break
						elif arg == '--user-data-dir' and i + 1 < len(cmdline):
							try:
								if str(Path(cmdline[i + 1]).expanduser().resolve()) == target_dir:
									has_active_process = True
									break
							except Exception:
								if cmdline[i + 1] == str(self.browser_profile.user_data_dir):
									has_active_process = True
									break
					if has_active_process:
						break

				if not has_active_process:
					# No active process, safe to remove stale lock
					try:
						# Handle both regular files and symlinks
						if singleton_lock.is_symlink() or singleton_lock.exists():
							singleton_lock.unlink()
							self.logger.debug(
								f'🧹 Removed stale SingletonLock file from {_log_pretty_path(self.browser_profile.user_data_dir)} (no active Chrome process found)'
							)
					except Exception:
						pass  # Ignore errors removing lock file

			# Check for conflicts and fallback if needed (AFTER cleaning stale locks)
			if check_conflicts and self._check_for_singleton_lock_conflict():
				self._fallback_to_temp_profile()
				# Recursive call without conflict checking to prepare the new temp dir
				return self.prepare_user_data_dir(check_conflicts=False)

		# Create directories for all paths that need them
		dir_paths = {
			'downloads_path': self.browser_profile.downloads_path,
			'record_video_dir': self.browser_profile.record_video_dir,
			'traces_dir': self.browser_profile.traces_dir,
		}

		file_paths = {
			'record_har_path': self.browser_profile.record_har_path,
		}

		# Handle directory creation
		for path_name, path_value in dir_paths.items():
			if path_value:
				try:
					path_obj = Path(path_value).expanduser().resolve()
					path_obj.mkdir(parents=True, exist_ok=True)
					setattr(
						self.browser_profile,
						path_name,
						str(path_obj) if path_name == 'traces_dir' else path_obj,
					)
				except Exception as e:
					self.logger.error(f'❌ Failed to create {path_name} directory {path_value}: {e}')

		# Handle file path parent directory creation
		for path_name, path_value in file_paths.items():
			if path_value:
				try:
					path_obj = Path(path_value).expanduser().resolve()
					path_obj.parent.mkdir(parents=True, exist_ok=True)
				except Exception as e:
					self.logger.error(f'❌ Failed to create parent directory for {path_name} {path_value}: {e}')

	# --- Tab management ---
	@observe_debug(ignore_input=True, ignore_output=True, name='get_current_page')
	async def get_current_page(self) -> Page:
		"""Get the current page + ensure it's not None / closed"""

		if not self.initialized:
			await self.start()

		# get-or-create the browser_context if it's not already set up
		if not self.browser_context:
			await self.start()
			assert self.browser_context, 'BrowserContext is not set up'

		# if either focused page is closed, clear it so we dont use a dead object
		if (not self.human_current_page) or self.human_current_page.is_closed():
			self.human_current_page = None
		if (not self.agent_current_page) or self.agent_current_page.is_closed():
			self.agent_current_page = None

		# if either one is None, fallback to using the other one for both
		self.agent_current_page = self.agent_current_page or self.human_current_page or None
		self.human_current_page = self.human_current_page or self.agent_current_page or None

		# if both are still None, fallback to using the first open tab we can find
		if self.agent_current_page is None:
			if self.browser_context.pages:
				first_available_tab = self.browser_context.pages[0]
				self.agent_current_page = first_available_tab
				self.human_current_page = first_available_tab
			else:
				# if all tabs are closed, open a new one, never allow a context with 0 tabs
				new_page = await self.browser_context.new_page()
				self.agent_current_page = new_page
				self.human_current_page = new_page
				if self.browser_profile.viewport:
					await new_page.set_viewport_size(self.browser_profile.viewport)

		assert self.agent_current_page is not None, f'{self} Failed to find or create a new page for the agent'
		assert self.human_current_page is not None, f'{self} Failed to find or create a new page for the human'

		return self.agent_current_page

	@property
	def tabs(self) -> list[Page]:
		if not self.browser_context:
			return []
		return list(self.browser_context.pages)

	@require_healthy_browser(usable_page=False, reopen_page=False)
	async def switch_tab(self, tab_index: int) -> Page:
		assert self.browser_context is not None, 'BrowserContext is not set up'
		pages = self.browser_context.pages
		if not pages or tab_index >= len(pages):
			raise IndexError('Tab index out of range')
		page = pages[tab_index]
		self.agent_current_page = page

		# Invalidate cached state since we've switched to a different tab
		# The cached state contains DOM elements and selector map from the previous tab
		self._cached_browser_state_summary = None
		self._cached_clickable_element_hashes = None

		return page

	@require_healthy_browser(usable_page=True, reopen_page=True)
	async def wait_for_element(self, selector: str, timeout: int = 10000) -> None:
		page = await self.get_current_page()
		await page.wait_for_selector(selector, state='visible', timeout=timeout)

	@observe_debug(name='inject_highlights', ignore_output=True, ignore_input=True)
	@time_execution_async('--inject_highlights')
	@retry(timeout=10, retries=0)
	async def inject_highlights(self, dom_service: DomService, selector_map: DOMSelectorMap):
		"""Inject highlights into the page."""
		await inject_highlighting_script(dom_service, selector_map)

	@observe_debug(name='remove_highlights', ignore_output=True, ignore_input=True)
	@time_execution_async('--remove_highlights')
	@retry(timeout=10, retries=0)
	async def remove_highlights(self, dom_service: DomService):
		"""
		DEPRECATED

		Removes all highlight overlays and labels created by the highlightElement function.
		Handles cases where the page might be closed or inaccessible.
		"""
		await remove_highlighting_script(dom_service)

<<<<<<< HEAD
	async def get_dom_element_by_index(self, index: int) -> EnhancedDOMTreeNode | None:
=======
	@observe_debug(ignore_output=True, name='get_dom_element_by_index')
	@require_healthy_browser(usable_page=True, reopen_page=True)
	async def get_dom_element_by_index(self, index: int) -> DOMElementNode | None:
>>>>>>> 9b882faa
		"""Get DOM element by index."""
		selector_map = await self.get_selector_map()
		return selector_map.get(index)

	@time_execution_async('--click_element_node')
<<<<<<< HEAD
	async def _click_element_node(self, element_node: EnhancedDOMTreeNode) -> str | None:
=======
	@observe_debug(ignore_input=True, name='click_element_node')
	@require_healthy_browser(usable_page=True, reopen_page=True)
	async def _click_element_node(self, element_node: DOMElementNode) -> str | None:
>>>>>>> 9b882faa
		"""
		Optimized method to click an element using xpath.
		"""
		page = await self.get_current_page()
		try:
			# Highlight before clicking
			# if element_node.highlight_index is not None:
			# 	await self._update_state(focus_element=element_node.highlight_index)

			element_handle = await self.get_locate_element(element_node)

			if element_handle is None:
				self.logger.debug(f'Element: {repr(element_node)} not found')
				raise Exception('Element not found')

			async def perform_click(click_func):
				"""Performs the actual click, handling both download and navigation scenarios."""

				# only wait the 5s extra for potential downloads if they are enabled
				# TODO: instead of blocking for 5s, we should register a non-block page.on('download') event
				# and then check if the download has been triggered within the event handler
				if self.browser_profile.downloads_path:
					try:
						# Try short-timeout expect_download to detect a file download has been been triggered
						async with page.expect_download(timeout=5_000) as download_info:
							await click_func()
						download = await download_info.value
						# Determine file path
						suggested_filename = download.suggested_filename
						unique_filename = await self._get_unique_filename(self.browser_profile.downloads_path, suggested_filename)
						download_path = os.path.join(self.browser_profile.downloads_path, unique_filename)
						await download.save_as(download_path)
						self.logger.info(f'⬇️ Downloaded file to: {download_path}')

						# Track the downloaded file in the session
						self._downloaded_files.append(download_path)
						self.logger.info(f'📁 Added download to session tracking (total: {len(self._downloaded_files)} files)')

						return download_path
					except Exception:
						# If no download is triggered, treat as normal click
						self.logger.debug('No download triggered within timeout. Checking navigation...')
						try:
							await page.wait_for_load_state()
						except Exception as e:
							self.logger.warning(
								f'⚠️ Page {_log_pretty_url(page.url)} failed to finish loading after click: {type(e).__name__}: {e}'
							)
						await self._check_and_handle_navigation(page)
				else:
					# If downloads are disabled, just perform the click
					await click_func()
					try:
						await page.wait_for_load_state()
					except Exception as e:
						self.logger.warning(
							f'⚠️ Page {_log_pretty_url(page.url)} failed to finish loading after click: {type(e).__name__}: {e}'
						)
					await self._check_and_handle_navigation(page)

			try:
				return await perform_click(lambda: element_handle and element_handle.click(timeout=1_500))
			except URLNotAllowedError as e:
				raise e
			except Exception as e:
				# Check if it's a context error and provide more info
				if 'Cannot find context with specified id' in str(e) or 'Protocol error' in str(e):
					self.logger.warning(f'⚠️ Element context lost, attempting to re-locate element: {type(e).__name__}')
					# Try to re-locate the element
					element_handle = await self.get_locate_element(element_node)
					if element_handle is None:
						raise Exception(f'Element no longer exists in DOM after context loss: {repr(element_node)}')
					# Try click again with fresh element
					try:
						return await perform_click(lambda: element_handle.click(timeout=1_500))
					except Exception:
						# Fall back to JavaScript click
						return await perform_click(lambda: page.evaluate('(el) => el.click()', element_handle))
				else:
					# Original fallback for other errors
					try:
						return await perform_click(lambda: page.evaluate('(el) => el.click()', element_handle))
					except URLNotAllowedError as e:
						raise e
					except Exception as e:
						# Final fallback - try clicking by coordinates if available
						if element_node.snapshot_node and element_node.snapshot_node.bounds:
							try:
								# TODO: instead of using the cached center, we should use the actual center of the element (easy, just get it by nodeBackendId)
								self.logger.warning(
									f'⚠️ Element click failed, falling back to coordinate click at ({element_node.snapshot_node.bounds.x}, {element_node.snapshot_node.bounds.y})'
								)
								await page.mouse.click(
									element_node.snapshot_node.bounds.x,
									element_node.snapshot_node.bounds.y,
								)
								try:
									await page.wait_for_load_state()
								except Exception:
									pass
								await self._check_and_handle_navigation(page)
								return None  # Success
							except Exception as coord_e:
								self.logger.error(f'Coordinate click also failed: {type(coord_e).__name__}: {coord_e}')
						raise Exception(f'Failed to click element: {type(e).__name__}: {e}')

		except URLNotAllowedError as e:
			raise e
		except Exception as e:
			raise Exception(f'Failed to click element. Error: {str(e)}')

	@time_execution_async('--get_tabs_info')
	@retry(timeout=3, retries=1)
	@require_healthy_browser(usable_page=False, reopen_page=False)
	async def get_tabs_info(self) -> list[TabInfo]:
		"""Get information about all tabs"""
		assert self.browser_context is not None, 'BrowserContext is not set up'
		tabs_info = []
		for page_id, page in enumerate(self.browser_context.pages):
			# Skip JS execution for chrome:// pages and new tab pages
			if is_new_tab_page(page.url) or page.url.startswith('chrome://'):
				# Use URL as title for chrome pages, or mark new tabs as unusable
				if is_new_tab_page(page.url):
					tab_info = TabInfo(page_id=page_id, url=page.url, title='ignore this tab and do not use it')
				else:
					# For chrome:// pages, use the URL itself as the title
					tab_info = TabInfo(page_id=page_id, url=page.url, title=page.url)
				tabs_info.append(tab_info)
				continue

			# Normal pages - try to get title with timeout
			try:
				title = await asyncio.wait_for(page.title(), timeout=2.0)
				tab_info = TabInfo(page_id=page_id, url=page.url, title=title)
			except Exception:
				# page.title() can hang forever on tabs that are crashed/disappeared/about:blank
				# but we should preserve the real URL and not mislead the LLM about tab availability
				self.logger.debug(
					f'⚠️ Failed to get tab info for tab #{page_id}: {_log_pretty_url(page.url)} (using fallback title)'
				)

<<<<<<< HEAD
				# Only mark as unusable if it's actually about:blank, otherwise preserve the real URL
				if page.url == 'about:blank':
					tab_info = TabInfo(
						page_id=page_id,
						url='about:blank',
						title='ignore this tab and do not use it',
					)
=======
				# Only mark as unusable if it's actually a new tab page, otherwise preserve the real URL
				if is_new_tab_page(page.url):
					tab_info = TabInfo(page_id=page_id, url=page.url, title='ignore this tab and do not use it')
>>>>>>> 9b882faa
				else:
					# Preserve the real URL and use a descriptive fallback title
					# fallback_title = '(title unavailable, page possibly crashed / unresponsive)'
					# tab_info = TabInfo(page_id=page_id, url=page.url, title=fallback_title)

					# harsh but good, just close the page here because if we cant get the title then we certainly cant do anything else useful with it, no point keeping it open
					try:
						await page.close()
						self.logger.debug(
							f'🪓 Force-closed 🅟 {str(id(page))[-2:]} because its JS engine is unresponsive via CDP: {_log_pretty_url(page.url)}'
						)
					except Exception:
						pass
					continue

			tabs_info.append(tab_info)

		return tabs_info

	@retry(timeout=20, retries=1, semaphore_limit=1, semaphore_scope='self')
	async def _set_viewport_size(self, page: Page, viewport: dict[str, int] | ViewportSize) -> None:
		"""Set viewport size with timeout protection."""
		if isinstance(viewport, dict):
			await page.set_viewport_size(ViewportSize(width=viewport['width'], height=viewport['height']))
		else:
			await page.set_viewport_size(viewport)

	@require_healthy_browser(usable_page=False, reopen_page=False)
	async def close_tab(self, tab_index: int | None = None) -> None:
		assert self.browser_context is not None, 'BrowserContext is not set up'
		pages = self.browser_context.pages
		if not pages:
			return

		if tab_index is None:
			# to tab_index passed, just close the current agent page
			page = await self.get_current_page()
		else:
			# otherwise close the tab at the given index
			if tab_index >= len(pages) or tab_index < 0:
				raise IndexError(f'Tab index {tab_index} out of range. Available tabs: {len(pages)}')
			page = pages[tab_index]

		await page.close()

		# reset the self.agent_current_page and self.human_current_page references to first available tab
		await self.get_current_page()

	# --- Page navigation ---
	@observe_debug(ignore_input=True, ignore_output=True)
	@retry(
		retries=0,
		timeout=30,
		wait=1,
		semaphore_timeout=10,
		semaphore_limit=1,
		semaphore_scope='self',
		semaphore_lax=True,
	)
	@require_healthy_browser(usable_page=False, reopen_page=False)
	async def navigate(
		self,
		url: str = 'about:blank',
		new_tab: bool = False,
		timeout_ms: int | None = None,
	) -> Page:
		"""
		Universal navigation method that handles all navigation scenarios.

		Args:
		        url: URL to navigate to (defaults to 'about:blank')
		        new_tab: If True, creates a new tab for navigation

		Returns:
		        Page: The page that was navigated
		"""
		# Clear loading status from previous page
		self._current_page_loading_status = None

		# Normalize the URL
		normalized_url = normalize_url(url)

		# Check if URL is allowed
		if not self._is_url_allowed(normalized_url):
			raise BrowserError(f'⛔️ Navigation to non-allowed URL: {normalized_url}')
<<<<<<< HEAD

		timeout_ms = min(
			3000,
			int(timeout_ms or self.browser_profile.default_navigation_timeout or 12000),
		)
=======
		# If timeout_ms is not None, use it (even if 0); else try profile.default_navigation_timeout (even if 0); else 12000
		if timeout_ms is not None:
			user_timeout_ms = int(timeout_ms)
		elif self.browser_profile.default_navigation_timeout is not None:
			user_timeout_ms = int(self.browser_profile.default_navigation_timeout)
		else:
			user_timeout_ms = 12000
		timeout_ms = min(3000, user_timeout_ms)
>>>>>>> 9b882faa

		# Handle new tab creation
		if new_tab:
			# Create new tab
			assert self.browser_context is not None, 'Browser context is not set'
			self.agent_current_page = await self.browser_context.new_page()

			# Update human tab reference if there is no human tab yet
			if (not self.human_current_page) or self.human_current_page.is_closed():
				self.human_current_page = self.agent_current_page

			# Set viewport for new tab
			if self.browser_profile.viewport:
				await self.agent_current_page.set_viewport_size(self.browser_profile.viewport)

			page = self.agent_current_page
		else:
			# Use existing page
			page = await self.get_current_page()

		# Navigate to URL
		try:
			# Use asyncio.wait to prevent hanging on a slow page loads
			# Don't cap the timeout - respect what was requested
			self.logger.debug(f'🧭 Starting navigation to {_log_pretty_url(normalized_url)} with timeout {timeout_ms}ms')
			nav_task = asyncio.create_task(page.goto(normalized_url, wait_until='load', timeout=timeout_ms))
			done, pending = await asyncio.wait([nav_task], timeout=(timeout_ms + 500) / 1000)

			if nav_task in pending:
				# Navigation timed out
				self.logger.warning(
					f"⚠️ Loading {_log_pretty_url(normalized_url)} didn't finish after {timeout_ms / 1000}s, continuing anyway..."
				)
				nav_task.cancel()
				try:
					await nav_task
				except asyncio.CancelledError:
					pass

				# Check if page is still usable after timeout
				if page and not page.is_closed():
					current_url = page.url
					# self.logger.debug(f'🤌 Checking responsiveness after navigation timeout (current URL: {current_url})')
					is_responsive = await self._is_page_responsive(page, timeout=3.0)
					if is_responsive:
						self.logger.debug(
							f'✅ Page is responsive and usable despite navigation loading timeout on: {_log_pretty_url(current_url)})'
						)
					else:
						self.logger.error(
							f'❌ Page is unresponsive after navigation stalled on: {_log_pretty_url(current_url)} WARNING! Subsequent operations will likely fail on this page, it must be reset...'
						)
						# Don't try complex recovery during navigate - just raise the error
						# The retry decorator will handle retries, and other methods with
						# @require_healthy_browser(reopen_page=True) will trigger proper recovery
						raise RuntimeError(
							f'Page JS engine is unresponsive after navigation / loading issue on: {_log_pretty_url(current_url)}). Agent cannot proceed with this page because its JS event loop is unresponsive.'
						)
			elif nav_task in done:
				# Navigation completed, check if it succeeded
				await nav_task  # This will raise if navigation failed
		except Exception as e:
			if 'timeout' in str(e).lower():
				# self.logger.warning(
				# 	f"⚠️ Loading {_log_pretty_url(normalized_url)} didn't finish and further operations may fail on this page..."
				# )
				pass  # allow agent to attempt to continue without raising hard error, it can use tools to work around it
			else:
				raise

		# Show DVD animation on new tab pages if no URL specified
		if new_tab and is_new_tab_page(page.url):
			# Navigate to about:blank if we're on chrome://new-tab-page to avoid security restrictions
			if page.url.startswith('chrome://new-tab-page'):
				try:
					await page.goto('about:blank', wait_until='load', timeout=timeout_ms)
				except Exception:
					pass
			await self._show_dvd_screensaver_loading_animation(page)

		return page

	@deprecated('Use BrowserSession.navigate(url) instead of .navigate_to(url)')
	async def navigate_to(self, url: str) -> Page:
		"""Backward compatibility alias for navigate()"""
		return await self.navigate(url=url, new_tab=False)

	@deprecated('Use BrowserSession.navigate(url=url, new_tab=True) instead of .create_new_tab(url)')
	async def create_new_tab(self, url: str | None = None) -> Page:
		"""Backward compatibility alias for navigate()"""
		return await self.navigate(url=url or 'about:blank', new_tab=True)

	@deprecated('Use BrowserSession.navigate(url=url, new_tab=True) instead of .new_tab(url)')
	async def new_tab(self, url: str | None = None) -> Page:
		"""Backward compatibility alias for navigate()"""
		return await self.navigate(url=url or 'about:blank', new_tab=True)

	@require_healthy_browser(usable_page=True, reopen_page=True)
	async def refresh(self) -> None:
		if self.agent_current_page and not self.agent_current_page.is_closed():
			await self.agent_current_page.reload()
		else:
			# Create new page directly
			assert self.browser_context is not None, 'Browser context is not set'
			new_page = await self.browser_context.new_page()
			self.agent_current_page = new_page
			if (not self.human_current_page) or self.human_current_page.is_closed():
				self.human_current_page = new_page
			if self.browser_profile.viewport:
				await new_page.set_viewport_size(self.browser_profile.viewport)

	@require_healthy_browser(usable_page=True, reopen_page=True)
	async def execute_javascript(self, script: str) -> Any:
		page = await self.get_current_page()
		return await page.evaluate(script)

	async def get_cookies(self) -> list[dict[str, Any]]:
		if self.browser_context:
			return [dict(x) for x in await self.browser_context.cookies()]
		return []

	@deprecated('Use BrowserSession.save_storage_state() instead')
	async def save_cookies(self, *args, **kwargs) -> None:
		"""
		Old name for the new save_storage_state() function.
		"""
		await self.save_storage_state(*args, **kwargs)

	async def _save_cookies_to_file(self, path: Path, cookies: list[dict[str, Any]] | None) -> None:
		if not (path or self.browser_profile.cookies_file):
			return

		if not cookies:
			return

		try:
			cookies_file_path = Path(path or self.browser_profile.cookies_file).expanduser().resolve()
			cookies_file_path.parent.mkdir(parents=True, exist_ok=True)

			# Write to a temporary file first
			cookies = cookies or []
			temp_path = cookies_file_path.with_suffix('.tmp')
			temp_path.write_text(json.dumps(cookies, indent=4))

			try:
				# backup any existing cookies_file if one is already present
				cookies_file_path.replace(cookies_file_path.with_suffix('.json.bak'))
			except Exception:
				pass
			temp_path.replace(cookies_file_path)

			self.logger.info(f'🍪 Saved {len(cookies)} cookies to cookies_file= {_log_pretty_path(cookies_file_path)}')
		except Exception as e:
			self.logger.warning(
				f'❌ Failed to save cookies to cookies_file= {_log_pretty_path(cookies_file_path)}: {type(e).__name__}: {e}'
			)

	async def _save_storage_state_to_file(self, path: str | Path, storage_state: dict[str, Any] | None) -> None:
		try:
			json_path = Path(path).expanduser().resolve()
			json_path.parent.mkdir(parents=True, exist_ok=True)
			assert self.browser_context is not None, 'BrowserContext is not set up'
			storage_state = storage_state or dict(await self.browser_context.storage_state())

			# always atomic merge storage states, never overwrite (so two browsers can share the same storage_state.json)
			merged_storage_state = storage_state
			if json_path.exists():
				try:
					existing_storage_state = json.loads(json_path.read_text())
					merged_storage_state = merge_dicts(existing_storage_state, storage_state)
				except Exception as e:
					self.logger.error(
						f'❌ Failed to merge cookie changes with existing storage_state= {_log_pretty_path(json_path)}: {type(e).__name__}: {e}'
					)
					return

			# write to .tmp file first to avoid partial writes, then mv original to .bak and .tmp to original
			temp_path = json_path.with_suffix('.json.tmp')
			temp_path.write_text(json.dumps(merged_storage_state, indent=4))
			try:
				json_path.replace(json_path.with_suffix('.json.bak'))
			except Exception:
				pass
			temp_path.replace(json_path)

			self.logger.info(
				f'🍪 Saved {len(storage_state["cookies"]) + len(storage_state.get("origins", []))} cookies to storage_state= {_log_pretty_path(json_path)}'
			)
		except Exception as e:
			self.logger.warning(f'❌ Failed to save cookies to storage_state= {_log_pretty_path(path)}: {type(e).__name__}: {e}')

	@retry(
		timeout=5, retries=1, semaphore_limit=1, semaphore_scope='self'
	)  # users can share JSON between browsers, this should really be 'multiprocess' not 'self
	async def save_storage_state(self, path: Path | None = None) -> None:
		"""
		Save cookies to the specified path or the configured cookies_file and/or storage_state.
		"""
		await self._unsafe_save_storage_state(path)

	async def _unsafe_save_storage_state(self, path: Path | None = None) -> None:
		"""
		Unsafe storage state save logic without retry protection.
		"""
		if not (path or self.browser_profile.storage_state or self.browser_profile.cookies_file):
			return

		assert self.browser_context is not None, 'BrowserContext is not set up'
		storage_state: dict[str, Any] = dict(await self.browser_context.storage_state())
		cookies = storage_state['cookies']
		has_any_auth_data = cookies or storage_state.get('origins', [])

		# they passed an explicit path, only save to that path and return
		if path and has_any_auth_data:
			if path.name == 'storage_state.json':
				await self._save_storage_state_to_file(path, storage_state)
				return
			else:
				# assume they're using the old API when path meant a cookies_file path,
				# also save new format next to it for convenience to help them migrate
				await self._save_cookies_to_file(path, cookies)
				await self._save_storage_state_to_file(path.parent / 'storage_state.json', storage_state)
				new_path = path.parent / 'storage_state.json'
				self.logger.warning(
					'⚠️ cookies_file is deprecated and will be removed in a future version. '
					f'Please use storage_state="{_log_pretty_path(new_path)}" instead for persisting cookies and other browser state. '
					'See: https://playwright.dev/python/docs/api/class-browsercontext#browser-context-storage-state'
				)
				return

		# save cookies_file if passed a cookies file path or if profile cookies_file is configured
		if cookies and self.browser_profile.cookies_file:
			# only show warning if they configured cookies_file (not if they passed in a path to this function as an arg)
			await self._save_cookies_to_file(self.browser_profile.cookies_file, cookies)
			new_path = self.browser_profile.cookies_file.parent / 'storage_state.json'
			await self._save_storage_state_to_file(new_path, storage_state)
			self.logger.warning(
				'⚠️ cookies_file is deprecated and will be removed in a future version. '
				f'Please use storage_state="{_log_pretty_path(new_path)}" instead for persisting cookies and other browser state. '
				'See: https://playwright.dev/python/docs/api/class-browsercontext#browser-context-storage-state'
			)

		if self.browser_profile.storage_state is None:
			return

		if isinstance(self.browser_profile.storage_state, dict):
			# cookies that never get updated rapidly expire or become invalid,
			# e.g. cloudflare bumps a nonce + does a tiny proof-of-work chain on every request that gets stored back into the cookie
			# if your cookies are frozen in time and don't update, they'll block you as a bot almost immediately
			# if they pass a dict in it means they have to get the updated cookies manually with browser_context.cookies()
			# and persist them manually on every change. most people don't realize they have to do that, so show a warning
			self.logger.warning(
				f'⚠️ storage_state was set as a {type(self.browser_profile.storage_state)} and will not be updated with any cookie changes, use a json file path instead to persist changes'
			)
			return

		if isinstance(self.browser_profile.storage_state, (str, Path)):
			await self._save_storage_state_to_file(self.browser_profile.storage_state, storage_state)
			return

		raise Exception(f'Got unexpected type for storage_state: {type(self.browser_profile.storage_state)}')

	async def load_storage_state(self) -> None:
		"""
		Load cookies from the storage_state or cookies_file and apply them to the browser context.
		"""

		assert self.browser_context, 'Browser context is not initialized, cannot load storage state'

		if self.browser_profile.cookies_file:
			# Show deprecation warning
			self.logger.warning(
				'⚠️ cookies_file is deprecated and will be removed in a future version. '
				'Please use storage_state instead for loading cookies and other browser state. '
				'See: https://playwright.dev/python/docs/api/class-browsercontext#browser-context-storage-state'
			)

			cookies_path = Path(self.browser_profile.cookies_file).expanduser()
			if not cookies_path.is_absolute():
				cookies_path = Path(self.browser_profile.downloads_path or '.').expanduser().resolve() / cookies_path.name

			try:
				cookies_data = json.loads(cookies_path.read_text())
				if cookies_data:
					await self.browser_context.add_cookies(cookies_data)
					self.logger.info(f'🍪 Loaded {len(cookies_data)} cookies from cookies_file= {_log_pretty_path(cookies_path)}')
			except Exception as e:
				self.logger.warning(
					f'❌ Failed to load cookies from cookies_file= {_log_pretty_path(cookies_path)}: {type(e).__name__}: {e}'
				)

		if self.browser_profile.storage_state:
			storage_state = self.browser_profile.storage_state
			if isinstance(storage_state, (str, Path)):
				try:
					storage_state_text = await anyio.Path(storage_state).read_text()
					storage_state = dict(json.loads(storage_state_text))
				except Exception as e:
					self.logger.warning(
						f'❌ Failed to load cookies from storage_state= {_log_pretty_path(storage_state)}: {type(e).__name__}: {e}'
					)
					return

			try:
				assert isinstance(storage_state, dict), f'Got unexpected type for storage_state: {type(storage_state)}'
				await self.browser_context.add_cookies(storage_state['cookies'])
				# TODO: also handle localStroage, IndexedDB, SessionStorage
				# playwright doesn't provide an API for setting these before launch
				# https://playwright.dev/python/docs/auth#session-storage
				# await self.browser_context.add_local_storage(storage_state['localStorage'])
				num_entries = len(storage_state['cookies']) + len(storage_state.get('origins', []))
				if num_entries:
					self.logger.info(f'🍪 Loaded {num_entries} cookies from storage_state= {storage_state}')
			except Exception as e:
				self.logger.warning(f'❌ Failed to load cookies from storage_state= {storage_state}: {type(e).__name__}: {e}')
				return

	async def load_cookies_from_file(self, *args, **kwargs) -> None:
		"""
		Old name for the new load_storage_state() function.
		"""
		await self.load_storage_state(*args, **kwargs)

	@property
	def downloaded_files(self) -> list[str]:
		"""
		Get list of all files downloaded during this browser session.

		Returns:
		    list[str]: List of absolute file paths to downloaded files
		"""
		self.logger.debug(f'📁 Retrieved {len(self._downloaded_files)} downloaded files from session tracking')
		return self._downloaded_files.copy()

	def set_auto_download_pdfs(self, enabled: bool) -> None:
		"""
		Enable or disable automatic PDF downloading when PDFs are encountered.

		Args:
		    enabled: Whether to automatically download PDFs
		"""
		self._auto_download_pdfs = enabled
		self.logger.info(f'📄 PDF auto-download {"enabled" if enabled else "disabled"}')

	@property
	def auto_download_pdfs(self) -> bool:
		"""Get current PDF auto-download setting."""
		return self._auto_download_pdfs

	# @property
	# def browser_extension_pages(self) -> list[Page]:
	# 	if not self.browser_context:
	# 		return []
	# 	return [p for p in self.browser_context.pages if p.url.startswith('chrome-extension://')]

	# @property
	# def saved_downloads(self) -> list[Path]:
	# 	"""
	# 	Return a list of files in the downloads_path.
	# 	"""
	# 	return list(Path(self.browser_profile.downloads_path).glob('*'))

	async def _wait_for_stable_network(self):
		pending_requests = set()
		last_activity = asyncio.get_event_loop().time()

		page = await self.get_current_page()

		# Define relevant resource types and content types
		RELEVANT_RESOURCE_TYPES = {
			'document',
			'stylesheet',
			'image',
			'font',
			'script',
			'iframe',
		}

		RELEVANT_CONTENT_TYPES = {
			'text/html',
			'text/css',
			'application/javascript',
			'image/',
			'font/',
			'application/json',
		}

		# Additional patterns to filter out
		IGNORED_URL_PATTERNS = {
			# Analytics and tracking
			'analytics',
			'tracking',
			'telemetry',
			'beacon',
			'metrics',
			# Ad-related
			'doubleclick',
			'adsystem',
			'adserver',
			'advertising',
			# Social media widgets
			'facebook.com/plugins',
			'platform.twitter',
			'linkedin.com/embed',
			# Live chat and support
			'livechat',
			'zendesk',
			'intercom',
			'crisp.chat',
			'hotjar',
			# Push notifications
			'push-notifications',
			'onesignal',
			'pushwoosh',
			# Background sync/heartbeat
			'heartbeat',
			'ping',
			'alive',
			# WebRTC and streaming
			'webrtc',
			'rtmp://',
			'wss://',
			# Common CDNs for dynamic content
			'cloudfront.net',
			'fastly.net',
		}

		async def on_request(request):
			# Filter by resource type
			if request.resource_type not in RELEVANT_RESOURCE_TYPES:
				return

			# Filter out streaming, websocket, and other real-time requests
			if request.resource_type in {
				'websocket',
				'media',
				'eventsource',
				'manifest',
				'other',
			}:
				return

			# Filter out by URL patterns
			url = request.url.lower()
			if any(pattern in url for pattern in IGNORED_URL_PATTERNS):
				return

			# Filter out data URLs and blob URLs
			if url.startswith(('data:', 'blob:')):
				return

			# Filter out requests with certain headers
			headers = request.headers
			if headers.get('purpose') == 'prefetch' or headers.get('sec-fetch-dest') in [
				'video',
				'audio',
			]:
				return

			nonlocal last_activity
			pending_requests.add(request)
			last_activity = asyncio.get_event_loop().time()
			# self.logger.debug(f'Request started: {request.url} ({request.resource_type})')

		async def on_response(response):
			request = response.request
			if request not in pending_requests:
				return

			# Filter by content type if available
			content_type = response.headers.get('content-type', '').lower()

			# Skip if content type indicates streaming or real-time data
			if any(
				t in content_type
				for t in [
					'streaming',
					'video',
					'audio',
					'webm',
					'mp4',
					'event-stream',
					'websocket',
					'protobuf',
				]
			):
				pending_requests.remove(request)
				return

			# Only process relevant content types
			if not any(ct in content_type for ct in RELEVANT_CONTENT_TYPES):
				pending_requests.remove(request)
				return

			# Skip if response is too large (likely not essential for page load)
			content_length = response.headers.get('content-length')
			if content_length and int(content_length) > 5 * 1024 * 1024:  # 5MB
				pending_requests.remove(request)
				return

			nonlocal last_activity
			pending_requests.remove(request)
			last_activity = asyncio.get_event_loop().time()
			# self.logger.debug(f'Request resolved: {request.url} ({content_type})')

		# Attach event listeners
		page.on('request', on_request)
		page.on('response', on_response)

		now = asyncio.get_event_loop().time()
		try:
			# Wait for idle time
			start_time = asyncio.get_event_loop().time()
			while True:
				await asyncio.sleep(0.1)
				now = asyncio.get_event_loop().time()
				if (
					len(pending_requests) == 0
					and (now - last_activity) >= self.browser_profile.wait_for_network_idle_page_load_time
				):
					# Clear loading status when page loads successfully
					self._current_page_loading_status = None
					break
				if now - start_time > self.browser_profile.maximum_wait_page_load_time:
					self.logger.debug(
						f'{self} Network timeout after {self.browser_profile.maximum_wait_page_load_time}s with {len(pending_requests)} '
						f'pending requests: {[r.url for r in pending_requests]}'
					)
					# Set loading status for LLM to see
					self._current_page_loading_status = f'Page loading was aborted after {self.browser_profile.maximum_wait_page_load_time}s with {len(pending_requests)} pending network requests. You may want to use the wait action to allow more time for the page to fully load.'
					break

		finally:
			# Clean up event listeners
			page.remove_listener('request', on_request)
			page.remove_listener('response', on_response)

		elapsed = now - start_time
		if elapsed > 1:
			self.logger.debug(f'💤 Page network traffic calmed down after {now - start_time:.2f} seconds')

	@observe_debug(ignore_input=True, ignore_output=True, name='wait_for_page_and_frames_load')
	async def _wait_for_page_and_frames_load(self, timeout_overwrite: float | None = None):
		"""
		Ensures page is fully loaded and stable before continuing.
		Waits for network idle, DOM stability, and minimum WAIT_TIME.
		Also checks if the loaded URL is allowed.

		Parameters:
		-----------
		timeout_overwrite: float | None
			Override the minimum wait time
		"""
		# Start timing
		start_time = time.time()

		# Wait for page load
		page = await self.get_current_page()

		# Skip network waiting for new tab pages (about:blank, chrome://new-tab-page, etc.)
		# These pages load instantly and don't need network idle time
		if is_new_tab_page(page.url):
			self.logger.debug(f'⚡ Skipping page load wait for new tab page: {page.url}')
			return

		try:
			await self._wait_for_stable_network()

			# Check if the loaded URL is allowed
			await self._check_and_handle_navigation(page)
		except URLNotAllowedError as e:
			raise e
		except Exception as e:
			self.logger.warning(
				f'⚠️ Page load for {_log_pretty_url(page.url)} failed due to {type(e).__name__}, continuing anyway...'
			)

		# Calculate remaining time to meet minimum WAIT_TIME
		elapsed = time.time() - start_time
		remaining = max(
			(timeout_overwrite or self.browser_profile.minimum_wait_page_load_time) - elapsed,
			0,
		)

		# Skip expensive performance API logging - can cause significant delays on complex pages
		bytes_used = None

		try:
			tab_idx = self.tabs.index(page)
		except ValueError:
			tab_idx = '??'

		extra_delay = ''
		if remaining > 0:
			extra_delay = f', waiting +{remaining:.2f}s for all frames to finish'

		if bytes_used is not None:
			self.logger.info(
				f'➡️ Page navigation [{tab_idx}]{_log_pretty_url(page.url, 40)} used {bytes_used / 1024:.1f} KB in {elapsed:.2f}s{extra_delay}'
			)
		else:
			self.logger.info(f'➡️ Page navigation [{tab_idx}]{_log_pretty_url(page.url, 40)} took {elapsed:.2f}s{extra_delay}')

		# Sleep remaining time if needed
		if remaining > 0:
			await asyncio.sleep(remaining)

	def _is_url_allowed(self, url: str) -> bool:
		"""
		Check if a URL is allowed based on the whitelist configuration. SECURITY CRITICAL.

		Supports optional glob patterns and schemes in allowed_domains:
		- *.example.com will match sub.example.com and example.com
		- *google.com will match google.com, agoogle.com, and www.google.com
		- http*://example.com will match http://example.com, https://example.com
		- chrome-extension://* will match chrome-extension://aaaaaaaaaaaa and chrome-extension://bbbbbbbbbbbbb
		"""

		if not self.browser_profile.allowed_domains:
			return True  # allowed_domains are not configured, allow everything by default

		# Special case: Always allow new tab pages
		if is_new_tab_page(url):
			return True

		for allowed_domain in self.browser_profile.allowed_domains:
			try:
				if match_url_with_domain_pattern(url, allowed_domain, log_warnings=True):
					# If it's a pattern with wildcards, show a warning
					if '*' in allowed_domain:
						parsed_url = urlparse(url)
						domain = parsed_url.hostname.lower() if parsed_url.hostname else ''
						_log_glob_warning(domain, allowed_domain, self.logger)
					return True
			except AssertionError:
				# This would only happen if a new tab page is passed to match_url_with_domain_pattern,
				# which shouldn't occur since we check for it above
				continue

		return False

	async def _check_and_handle_navigation(self, page: Page) -> None:
		"""Check if current page URL is allowed and handle if not."""
		if not self._is_url_allowed(page.url):
			self.logger.warning(f'⛔️ Navigation to non-allowed URL detected: {page.url}')
			try:
				await self.go_back()
			except Exception as e:
				self.logger.error(f'⛔️ Failed to go back after detecting non-allowed URL: {type(e).__name__}: {e}')
			raise URLNotAllowedError(f'Navigation to non-allowed URL: {page.url}')

	@observe_debug()
	async def refresh_page(self):
		"""Refresh the agent's current page"""

		page = await self.get_current_page()
		await page.reload()
		try:
			await page.wait_for_load_state()
		except Exception as e:
			self.logger.warning(f'⚠️ Page {_log_pretty_url(page.url)} failed to fully load after refresh: {type(e).__name__}: {e}')
			assert await page.evaluate('1'), (
				f'Page {page.url} crashed after {type(e).__name__} and can no longer be used via CDP: {e}'
			)

	async def go_back(self):
		"""Navigate the agent's tab back in browser history"""
		try:
			# 10 ms timeout
			page = await self.get_current_page()
			await page.go_back(timeout=10_000, wait_until='load')

			# await self._wait_for_page_and_frames_load(timeout_overwrite=1.0)
		except Exception as e:
			# Continue even if its not fully loaded, because we wait later for the page to load
			self.logger.debug(f'⏮️ Error during go_back: {type(e).__name__}: {e}')
			# Verify page is still usable after navigation error
			if 'timeout' in str(e).lower():
				try:
					assert await page.evaluate('1'), (
						f'Page {page.url} crashed after go_back {type(e).__name__} and can no longer be used via CDP: {e}'
					)
				except Exception as eval_error:
					self.logger.error(f'❌ Page crashed after go_back timeout: {eval_error}')

	async def go_forward(self):
		"""Navigate the agent's tab forward in browser history"""
		try:
			page = await self.get_current_page()
			await page.go_forward(timeout=10_000, wait_until='load')
		except Exception as e:
			# Continue even if its not fully loaded, because we wait later for the page to load
			self.logger.debug(f'⏭️ Error during go_forward: {type(e).__name__}: {e}')
			# Verify page is still usable after navigation error
			if 'timeout' in str(e).lower():
				try:
					assert await page.evaluate('1'), (
						f'Page {page.url} crashed after go_forward {type(e).__name__} and can no longer be used via CDP: {e}'
					)
				except Exception as eval_error:
					self.logger.error(f'❌ Page crashed after go_forward timeout: {eval_error}')

	async def close_current_tab(self):
		"""Close the current tab that the agent is working with.

		This closes the tab that the agent is currently using (agent_current_page),
		not necessarily the tab that is visible to the user (human_current_page).
		If they are the same tab, both references will be updated.
		"""
		assert self.browser_context is not None, 'Browser context is not set'
		assert self.agent_current_page is not None, 'Agent current page is not set'

		# Check if this is the foreground tab as well
		is_foreground = self.agent_current_page == self.human_current_page

		# Close the tab
		try:
			await self.agent_current_page.close()
		except Exception as e:
			self.logger.debug(f'⛔️ Error during close_current_tab: {type(e).__name__}: {e}')

		# Clear agent's reference to the closed tab
		self.agent_current_page = None

		# Clear foreground reference if needed
		if is_foreground:
			self.human_current_page = None

		# Switch to the first available tab if any exist
		if self.browser_context.pages:
			await self.switch_to_tab(0)
			# switch_to_tab already updates both tab references

		# Otherwise, the browser will be closed

	async def get_page_html(self) -> str:
		"""Get the HTML content of the agent's current page"""
		page = await self.get_current_page()
		return await page.content()

	async def get_page_structure(self) -> str:
		"""Get a debug view of the page structure including iframes"""
		debug_script = """(() => {
			function getPageStructure(element = document, depth = 0, maxDepth = 10) {
				if (depth >= maxDepth) return '';

				const indent = '  '.repeat(depth);
				let structure = '';

				// Skip certain elements that clutter the output
				const skipTags = new Set(['script', 'style', 'link', 'meta', 'noscript']);

				// Add current element info if it's not the document
				if (element !== document) {
					const tagName = element.tagName.toLowerCase();

					// Skip uninteresting elements
					if (skipTags.has(tagName)) return '';

					const id = element.id ? `#${element.id}` : '';
					const classes = element.className && typeof element.className === 'string' ?
						`.${element.className.split(' ').filter(c => c).join('.')}` : '';

					// Get additional useful attributes
					const attrs = [];
					if (element.getAttribute('role')) attrs.push(`role="${element.getAttribute('role')}"`);
					if (element.getAttribute('aria-label')) attrs.push(`aria-label="${element.getAttribute('aria-label')}"`);
					if (element.getAttribute('type')) attrs.push(`type="${element.getAttribute('type')}"`);
					if (element.getAttribute('name')) attrs.push(`name="${element.getAttribute('name')}"`);
					if (element.getAttribute('src')) {
						const src = element.getAttribute('src');
						attrs.push(`src="${src.substring(0, 50)}${src.length > 50 ? '...' : ''}"`);
					}

					// Add element info
					structure += `${indent}${tagName}${id}${classes}${attrs.length ? ' [' + attrs.join(', ') + ']' : ''}\\n`;

					// Handle iframes specially
					if (tagName === 'iframe') {
						try {
							const iframeDoc = element.contentDocument || element.contentWindow?.document;
							if (iframeDoc) {
								structure += `${indent}  [IFRAME CONTENT]:\\n`;
								structure += getPageStructure(iframeDoc, depth + 2, maxDepth);
							} else {
								structure += `${indent}  [IFRAME: No access - likely cross-origin]\\n`;
							}
						} catch (e) {
							structure += `${indent}  [IFRAME: Access denied - ${e.message}]\\n`;
						}
					}
				}

				// Get all child elements
				const children = element.children || element.childNodes;
				for (const child of children) {
					if (child.nodeType === 1) { // Element nodes only
						structure += getPageStructure(child, depth + 1, maxDepth);
					}
				}

				return structure;
			}

			return getPageStructure();
		})()"""

		page = await self.get_current_page()
		structure = await page.evaluate(debug_script)
		return structure

	@observe_debug(ignore_input=True, ignore_output=True)
	@time_execution_async('--get_state_summary')
	@require_healthy_browser(usable_page=True, reopen_page=True)
	async def get_state_summary(
		self, cache_clickable_elements_hashes: bool, include_screenshot: bool = True
	) -> BrowserStateSummary:
		self.logger.debug('🔄 Starting get_state_summary...')
		"""Get a summary of the current browser state

		This method builds a BrowserStateSummary object that captures the current state
		of the browser, including url, title, tabs, screenshot, and DOM tree.

		Parameters:
		-----------
		cache_clickable_elements_hashes: bool
			If True, cache the clickable elements hashes for the current state.
			This is used to calculate which elements are new to the LLM since the last message,
			which helps reduce token usage.
		include_screenshot: bool
			If True, include screenshot in the state summary. Set to False to improve performance
			when screenshots are not needed (e.g., in multi_act element validation).
		"""

		updated_state = await self._get_updated_state(include_screenshot=include_screenshot)

<<<<<<< HEAD
=======
		# Find out which elements are new
		# Do this only if url has not changed
		if cache_clickable_elements_hashes:
			# Lazy import heavy DOM service
			from browser_use.dom.clickable_element_processor.service import ClickableElementProcessor

			# if we are on the same url as the last state, we can use the cached hashes
			if self._cached_clickable_element_hashes and self._cached_clickable_element_hashes.url == updated_state.url:
				# Pointers, feel free to edit in place
				updated_state_clickable_elements = ClickableElementProcessor.get_clickable_elements(updated_state.element_tree)

				for dom_element in updated_state_clickable_elements:
					dom_element.is_new = (
						ClickableElementProcessor.hash_dom_element(dom_element)
						not in self._cached_clickable_element_hashes.hashes  # see which elements are new from the last state where we cached the hashes
					)
			# in any case, we need to cache the new hashes
			self._cached_clickable_element_hashes = CachedClickableElementHashes(
				url=updated_state.url,
				hashes=ClickableElementProcessor.get_clickable_elements_hashes(updated_state.element_tree),
			)

		assert updated_state
>>>>>>> 9b882faa
		self._cached_browser_state_summary = updated_state

		return self._cached_browser_state_summary

	@observe_debug(ignore_input=True, ignore_output=True, name='get_minimal_state_summary')
	@require_healthy_browser(usable_page=True, reopen_page=True)
	@time_execution_async('--get_minimal_state_summary')
	async def get_minimal_state_summary(self) -> BrowserStateSummary:
		"""Get basic page info without DOM processing, but try to capture screenshot"""
		from browser_use.browser.views import BrowserStateSummary

		page = await self.get_current_page()

		# Get basic info - no DOM parsing to avoid errors
		url = getattr(page, 'url', 'unknown')

		# Try to get title safely
		try:
			# timeout after 2 seconds
			title = await asyncio.wait_for(page.title(), timeout=2.0)
		except Exception:
			title = 'Page Load Error'

		# Try to get tabs info safely
		try:
			# timeout after 2 seconds
			tabs_info = await retry(timeout=2, retries=0)(self.get_tabs_info)()
		except Exception:
			tabs_info = []

<<<<<<< HEAD
=======
		# Create minimal DOM element for error state
		minimal_element_tree = DOMElementNode(
			tag_name='body',
			xpath='/body',
			attributes={},
			children=[],
			is_visible=True,
			parent=None,
		)

		# Check if current page is a PDF viewer
		is_pdf_viewer = await self._is_pdf_viewer(page)

>>>>>>> 9b882faa
		return BrowserStateSummary(
			dom_state=SerializedDOMState(_root=None, selector_map={}),
			url=url,
			title=title,
			tabs=tabs_info,
			pixels_above=0,
			pixels_below=0,
			browser_errors=[f'Page state retrieval failed, minimal recovery applied for {url}'],
			is_pdf_viewer=is_pdf_viewer,
			loading_status=self._current_page_loading_status,
		)

	@observe_debug(ignore_input=True, ignore_output=True, name='get_updated_state')
	async def _get_updated_state(self, focus_element: int = -1, include_screenshot: bool = True) -> BrowserStateSummary:
		"""Update and return state."""

		# Check if current page is still valid, if not switch to another available page
		page = await self.get_current_page()

		# Check if this is a new tab or chrome:// page early for optimization
		is_empty_page = is_new_tab_page(page.url) or page.url.startswith('chrome://')

		try:
			# Fast path for empty pages - skip all expensive operations
			if is_empty_page:
				self.logger.debug(f'⚡ Fast path for empty page: {page.url}')

				# Create minimal DOM state immediately
				from browser_use.dom.views import DOMElementNode, DOMState

				minimal_element_tree = DOMElementNode(
					tag_name='body',
					xpath='',
					attributes={},
					children=[],
					is_visible=False,
					parent=None,
				)
				content = DOMState(element_tree=minimal_element_tree, selector_map={})

				# Get minimal tab info
				tabs_info = await self.get_tabs_info()

				# Skip screenshot for empty pages
				screenshot_b64 = None

				# Use default viewport dimensions from browser profile
				viewport = self.browser_profile.viewport or {'width': 1280, 'height': 720}
				page_info = PageInfo(
					viewport_width=viewport['width'],
					viewport_height=viewport['height'],
					page_width=viewport['width'],
					page_height=viewport['height'],
					scroll_x=0,
					scroll_y=0,
					pixels_above=0,
					pixels_below=0,
					pixels_left=0,
					pixels_right=0,
				)

				# Return minimal state immediately
				self.browser_state_summary = BrowserStateSummary(
					element_tree=content.element_tree,
					selector_map=content.selector_map,
					url=page.url,
					title='New Tab' if is_new_tab_page(page.url) else 'Chrome Page',
					tabs=tabs_info,
					screenshot=screenshot_b64,
					page_info=page_info,
					pixels_above=0,
					pixels_below=0,
					browser_errors=[],
					is_pdf_viewer=False,
					loading_status=self._current_page_loading_status,
				)
				return self.browser_state_summary

			# Normal path for regular pages
			self.logger.debug('🧹 Removing highlights...')
			# Check for PDF and auto-download if needed
			try:
				pdf_path = await self._auto_download_pdf_if_needed(page)
				if pdf_path:
					self.logger.info(f'📄 PDF auto-downloaded: {pdf_path}')
			except Exception as e:
				self.logger.debug(f'PDF auto-download check failed: {type(e).__name__}: {e}')

			self.logger.debug('🌳 Starting DOM processing...')
<<<<<<< HEAD
			async with DomService(self, page) as dom_service:
				await self.remove_highlights(dom_service)
				try:
					dom_state, timing_info = await asyncio.wait_for(
						dom_service.get_serialized_dom_tree(
							previous_cached_state=self._cached_browser_state_summary.dom_state
							if self._cached_browser_state_summary
							else None,
						),
						timeout=120.0,  # 45 second timeout for DOM processing - generous for complex pages
					)
=======
			from browser_use.dom.service import DomService

			dom_service = DomService(page, logger=self.logger)
			try:
				content = await asyncio.wait_for(
					dom_service.get_clickable_elements(
						focus_element=focus_element,
						viewport_expansion=self.browser_profile.viewport_expansion,
						highlight_elements=self.browser_profile.highlight_elements,
					),
					timeout=45.0,  # 45 second timeout for DOM processing - generous for complex pages
				)
				self.logger.debug('✅ DOM processing completed')
			except TimeoutError:
				self.logger.warning(f'DOM processing timed out after 45 seconds for {page.url}')
				self.logger.warning('🔄 Falling back to minimal DOM state to allow basic navigation...')

				# Create minimal DOM state for basic navigation
				from browser_use.dom.views import DOMElementNode

				minimal_element_tree = DOMElementNode(
					tag_name='body',
					xpath='/body',
					attributes={},
					children=[],
					is_visible=True,
					parent=None,
				)
>>>>>>> 9b882faa

					await self.inject_highlights(dom_service, dom_state.selector_map)

					self.logger.debug('✅ DOM processing completed')
				except TimeoutError:
					self.logger.warning(f'DOM processing timed out after 45 seconds for {page.url}')
					self.logger.warning('🔄 Falling back to minimal DOM state to allow basic navigation...')

					# Create minimal DOM state for basic navigation

					from browser_use.dom.views import SerializedDOMState

					dom_state = SerializedDOMState(_root=None, selector_map={})

			self.logger.debug('📋 Getting tabs info...')
			tabs_info = await self.get_tabs_info()
			self.logger.debug('✅ Tabs info completed')

			# Get all cross-origin iframes within the page and open them in new tabs
			# mark the titles of the new tabs so the LLM knows to check them for additional content
			# unfortunately too buggy for now, too many sites use invisible cross-origin iframes for ads, tracking, youtube videos, social media, etc.
			# and it distracts the bot by opening a lot of new tabs
			# iframe_urls = await dom_service.get_cross_origin_iframes()
			# outer_page = self.agent_current_page
			# for url in iframe_urls:
			# 	if url in [tab.url for tab in tabs_info]:
			# 		continue  # skip if the iframe if we already have it open in a tab
			# 	new_page_id = tabs_info[-1].page_id + 1
			# 	self.logger.debug(f'Opening cross-origin iframe in new tab #{new_page_id}: {url}')
			# 	await self.create_new_tab(url)
			# 	tabs_info.append(
			# 		TabInfo(
			# 			page_id=new_page_id,
			# 			url=url,
			# 			title=f'iFrame opened as new tab, treat as if embedded inside page {outer_page.url}: {page.url}',
			# 			parent_page_url=outer_page.url,
			# 		)
			# 	)

			if include_screenshot:
				try:
					self.logger.debug('📸 Capturing screenshot...')
					# Reasonable timeout for screenshot
					screenshot_b64 = await self.take_screenshot()
					# self.logger.debug('✅ Screenshot completed')
				except Exception as e:
					self.logger.warning(f'❌ Screenshot failed for {_log_pretty_url(page.url)}: {type(e).__name__} {e}')
					screenshot_b64 = None
			else:
				screenshot_b64 = None

			# Get comprehensive page information
			page_info = await self.get_page_info(page)
			try:
				self.logger.debug('📏 Getting scroll info...')
				pixels_above, pixels_below = await asyncio.wait_for(self.get_scroll_info(page), timeout=5.0)
				self.logger.debug('✅ Scroll info completed')
			except Exception as e:
				self.logger.warning(f'Failed to get scroll info: {type(e).__name__}')
				pixels_above, pixels_below = 0, 0

			try:
				title = await asyncio.wait_for(page.title(), timeout=3.0)
			except Exception:
				title = 'Title unavailable'

			# Check if this is a minimal fallback state
			browser_errors = []
			if not dom_state.selector_map:  # Empty selector map indicates fallback state
				browser_errors.append(
					f'DOM processing timed out for {page.url} - using minimal state. Basic navigation still available via go_to_url, scroll, and search actions.'
				)

			# Check if current page is a PDF viewer
			is_pdf_viewer = await self._is_pdf_viewer(page)

			self.browser_state_summary = BrowserStateSummary(
				dom_state=dom_state,
				url=page.url,
				title=title,
				tabs=tabs_info,
				screenshot=screenshot_b64,
				page_info=page_info,
				pixels_above=pixels_above,
				pixels_below=pixels_below,
				browser_errors=browser_errors,
				is_pdf_viewer=is_pdf_viewer,
				loading_status=self._current_page_loading_status,
			)

			self.logger.debug('✅ get_state_summary completed successfully')
			return self.browser_state_summary
		except Exception as e:
			self.logger.error(f'❌ Failed to update browser_state_summary: {type(e).__name__}: {e}')
			# Return last known good state if available
			if hasattr(self, 'browser_state_summary'):
				return self.browser_state_summary
			raise
		finally:
			await self.remove_highlights(dom_service)

	# region - Page Health Check Helpers
	@observe_debug(ignore_input=True)
	async def _is_page_responsive(self, page: Page, timeout: float = 5.0) -> bool:
		"""Check if a page is responsive by trying to evaluate simple JavaScript."""
		eval_task = None
		try:
			eval_task = asyncio.create_task(page.evaluate('1'))
			done, pending = await asyncio.wait([eval_task], timeout=timeout)

			if eval_task in done:
				try:
					await eval_task  # This will raise if the evaluation failed
					return True
				except Exception:
					return False
			else:
				# Timeout - the page is unresponsive
				return False
		except Exception:
			return False
		finally:
			# Always clean up the eval task
			if eval_task and not eval_task.done():
				eval_task.cancel()
				try:
					await eval_task
				except (asyncio.CancelledError, Exception):
					pass

	async def _force_close_page_via_cdp(self, page_url: str) -> bool:
		"""Force close a crashed page using CDP from a clean temporary page."""
		try:
			# self.logger.info('🔨 Creating temporary page for CDP force-close...')

			# Create a clean page for CDP operations
			assert self.browser_context, 'Browser context is not set up yet'
			temp_page = await asyncio.wait_for(self.browser_context.new_page(), timeout=5.0)
			await asyncio.wait_for(temp_page.goto('about:blank'), timeout=2.0)

			# Create CDP session from the clean page
			cdp_session = await asyncio.wait_for(self.browser_context.new_cdp_session(temp_page), timeout=5.0)  # type: ignore

			try:
				# Get all browser targets
				targets = await asyncio.wait_for(cdp_session.send('Target.getTargets'), timeout=2.0)

				# Find the crashed page target
				blocked_target_id = None
				for target in targets.get('targetInfos', []):
					if target.get('type') == 'page' and target.get('url') == page_url:
						blocked_target_id = target.get('targetId')
						# self.logger.debug(f'Found target to close: {page_url}')
						break

				if blocked_target_id:
					# Force close the target
					self.logger.warning(
						f'🪓 Force-closing crashed page target_id={blocked_target_id} via CDP: {_log_pretty_url(page_url)}...'
					)
					await asyncio.wait_for(
						cdp_session.send('Target.closeTarget', {'targetId': blocked_target_id}),
						timeout=2.0,
					)
					# self.logger.debug(f'☠️ Successfully force-closed crashed page target_id={blocked_target_id} via CDP: {_log_pretty_url(page_url)}')
					return True
				else:
					self.logger.debug(
						f'❌ Could not find CDP page target_id to force-close: {_log_pretty_url(page_url)} (concurrency issues?)'
					)
					return False

			finally:
				# Clean up
				try:
					await asyncio.wait_for(cdp_session.detach(), timeout=1.0)
				except Exception:
					pass
				await temp_page.close()

		except Exception as e:
			self.logger.error(f'❌ Using raw CDP to force-close crashed page failed: {type(e).__name__}: {e}')
			return False

	async def _try_reopen_url(self, url: str, timeout_ms: int | None = None) -> bool:
		"""Try to reopen a URL in a new page and check if it's responsive."""
		if not url or is_new_tab_page(url):
			return False

		timeout_ms = int(timeout_ms or self.browser_profile.default_navigation_timeout or 6000)

		try:
			self.logger.debug(f'🔄 Attempting to reload URL that crashed: {_log_pretty_url(url)}')

			# Create new page directly to avoid circular dependency
			assert self.browser_context is not None, 'Browser context is not set'
			new_page = await self.browser_context.new_page()
			self.agent_current_page = new_page

			# Update human tab reference if there is no human tab yet
			if (not self.human_current_page) or self.human_current_page.is_closed():
				self.human_current_page = new_page

			# Set viewport for new tab
			if self.browser_profile.viewport:
				await new_page.set_viewport_size(self.browser_profile.viewport)

			# Navigate with timeout using asyncio.wait
			nav_task = asyncio.create_task(new_page.goto(url, wait_until='load', timeout=timeout_ms))
			done, pending = await asyncio.wait([nav_task], timeout=(timeout_ms + 500) / 1000)

			if nav_task in pending:
				# Navigation timed out
				self.logger.debug(
					f'⚠️ Attempting to reload previously crashed URL {_log_pretty_url(url)} failed again, timed out again after {timeout_ms / 1000}s'
				)
				nav_task.cancel()
				try:
					await nav_task
				except asyncio.CancelledError:
					pass
			elif nav_task in done:
				try:
					await nav_task  # This will raise if navigation failed
				except Exception as e:
					self.logger.debug(
						f'⚠️ Attempting to reload previously crashed URL {_log_pretty_url(url)} failed again: {type(e).__name__}'
					)

			# Wait a bit for any transient blocking to resolve
			await asyncio.sleep(1.0)

			# Check if the reopened page is responsive
			# self.logger.debug('Checking if reopened page is responsive...')
			is_responsive = await self._is_page_responsive(new_page, timeout=2.0)

			if is_responsive:
				self.logger.info(f'✅ Page recovered and is now responsive after reopening on: {_log_pretty_url(url)}')
				return True
			else:
				self.logger.warning(f'⚠️ Reopened page {_log_pretty_url(url)} is still unresponsive')
				# Close the unresponsive page before returning
				# This is critical to prevent the recovery flow from hanging
				try:
					await self._force_close_page_via_cdp(new_page.url)
				except Exception as e:
					self.logger.error(
						f'❌ Failed to close crashed page {_log_pretty_url(url)} via CDP: {type(e).__name__}: {e} (something is very wrong or system is extremely overloaded)'
					)
				self.agent_current_page = None  # Clear reference to closed page
				return False

		except Exception as e:
			self.logger.error(f'❌ Retrying crashed page {_log_pretty_url(url)} failed: {type(e).__name__}: {e}')
			return False

	async def _create_blank_fallback_page(self, url: str) -> None:
		"""Create a new blank page as a fallback when recovery fails."""
		self.logger.warning(
			f'⚠️ Resetting to about:blank as fallback because browser is unable to load the original URL without crashing: {_log_pretty_url(url)}'
		)
		# self.logger.debug(f'Current agent_current_page: {self.agent_current_page}')

		# Close any existing broken page
		if self.agent_current_page and not self.agent_current_page.is_closed():
			try:
				await self.agent_current_page.close()
			except Exception:
				pass

		# Create fresh page directly (avoid decorated methods to prevent circular dependency)
		assert self.browser_context is not None, 'Browser context is not set'
		new_page = await self.browser_context.new_page()
		self.agent_current_page = new_page

		# Update human tab reference if there is no human tab yet
		if (not self.human_current_page) or self.human_current_page.is_closed():
			self.human_current_page = new_page

		# Set viewport for new tab
		if self.browser_profile.viewport:
			await new_page.set_viewport_size(self.browser_profile.viewport)

		# Navigate to blank
		try:
			await new_page.goto('about:blank', wait_until='load', timeout=5000)
		except Exception as e:
			self.logger.error(
				f'❌ Failed to navigate to about:blank: {type(e).__name__}: {e} (something is very wrong or system is extremely overloaded)'
			)
			raise

		# Verify it's responsive
		if not await self._is_page_responsive(new_page, timeout=1.0):
			raise BrowserError(
				'Browser is unable to load any new about:blank pages (something is very wrong or browser is extremely overloaded)'
			)

	@observe_debug(ignore_input=True, name='recover_unresponsive_page')
	async def _recover_unresponsive_page(self, calling_method: str, timeout_ms: int | None = None) -> None:
		"""Recover from an unresponsive page by closing and reopening it."""
		self.logger.warning(f'⚠️ Page JS engine became unresponsive in {calling_method}(), attempting recovery...')
		timeout_ms = min(
			3000,
			int(timeout_ms or self.browser_profile.default_navigation_timeout or 5000),
		)

		# Check if browser process is still alive before attempting recovery
		if self.browser_pid:
			try:
				import psutil

				proc = psutil.Process(self.browser_pid)
				if proc.status() in (psutil.STATUS_ZOMBIE, psutil.STATUS_DEAD):
					self.logger.error(f'❌ Browser process {self.browser_pid} has crashed and cannot be recovered')
					raise RuntimeError('Browser process has crashed - cannot recover unresponsive page')
			except psutil.NoSuchProcess:
				self.logger.error(f'❌ Browser process {self.browser_pid} no longer exists')
				raise RuntimeError('Browser process has crashed - cannot recover unresponsive page')

		# Check if browser connection is still alive
		if self.browser and not self.browser.is_connected():
			self.logger.error('❌ Browser connection lost - browser process may have crashed')
			raise RuntimeError('Browser connection lost - cannot recover unresponsive page')

		# Prevent re-entrance
		self._in_recovery = True
		try:
			# Get current URL before recovery
			assert self.agent_current_page, 'Agent current page is not set'
			current_url = self.agent_current_page.url
			# self.logger.debug(f'Current URL: {current_url}')

			# Clear page references
			blocked_page = self.agent_current_page
			self.agent_current_page = None
			if blocked_page == self.human_current_page:
				self.human_current_page = None

			# Force-close the crashed page via CDP
			self.logger.debug('🪓 Page Recovery Step 1/3: Force-closing crashed page via CDP...')
			await self._force_close_page_via_cdp(current_url)

			# Remove the closed page from browser_context.pages by forcing a refresh
			# This prevents TargetClosedError when iterating through pages later
			if self.browser_context and self.browser_context.pages:
				# Additional cleanup: close any page objects that have the same url as the crashed page
				# (could close too many pages by accident if we have a few different tabs on the same URL)
				# Sometimes playwright doesn't immediately remove force-closed pages from the list
				for page in self.browser_context.pages[:]:  # Use slice to avoid modifying list during iteration
					if page.url == current_url and not page.is_closed() and not is_new_tab_page(page.url):
						try:
							# Try to close it via playwright as well
							await page.close()
							self.logger.debug(
								f'🪓 Closed 🅟 {str(id(page))[-2:]} because it has a known crash-causing URL: {_log_pretty_url(page.url)}'
							)
						except Exception:
							pass  # Page might already be closed via CDP

			# Try to reopen the URL (in case blocking was transient)
			self.logger.debug('🍼 Page Recovery Step 2/3: Trying to reopen the URL again...')
			if await self._try_reopen_url(current_url, timeout_ms=timeout_ms):
				self.logger.debug('✅ Page Recovery Step 3/3: Page loading succeeded after 2nd attempt!')
				return  # Success!

			# If that failed, fall back to blank page
			self.logger.debug(
				'❌ Page Recovery Step 3/3: Loading the page a 2nd time failed as well, browser seems unable to load this URL without getting stuck, retreating to a safe page...'
			)
			await self._create_blank_fallback_page(current_url)

		finally:
			# Always clear recovery flag
			self._in_recovery = False

	# region - Browser Actions
	@observe_debug(name='take_screenshot', ignore_output=True)
	@retry(
		retries=1,  # try up to 1 time to take the screenshot (2 total attempts)
		timeout=30,  # allow up to 30s for each attempt (includes recovery time)
		wait=1,  # wait 1s between each attempt
		# semaphore_limit=2,  # Allow 2 screenshots at a time to better utilize resources
		# semaphore_name='screenshot_global',
		# semaphore_scope='multiprocess',
		# semaphore_lax=True,  # Continue without semaphore if it can't be acquired
		# semaphore_timeout=15,  # Wait up to 15s for semaphore acquisition
	)
	@require_healthy_browser(usable_page=True, reopen_page=True)
	@time_execution_async('--take_screenshot')
	async def take_screenshot(self, full_page: bool = False) -> str | None:
		"""
		Returns a base64 encoded screenshot of the current page using CDP.

		The decorator order ensures:
		1. @retry runs first (outer decorator)
		2. @require_healthy_browser runs on each retry attempt
		3. Page responsiveness is checked before each screenshot attempt
		4. If page is unresponsive, it's recovered and the method is retried
		"""
		assert self.agent_current_page is not None, 'Agent current page is not set'
		assert self.browser_context, 'Browser context is not set'

		page = self.agent_current_page

		if is_new_tab_page(page.url):
			self.logger.warning(
				f'▫️ Sending LLM 4px placeholder instead of real screenshot of: {_log_pretty_url(page.url)} (page empty)'
			)
			# not an exception because there's no point in retrying if we hit this, its always pointless to screenshot about:blank
			# raise ValueError('Refusing to take unneeded screenshot of empty new tab page')
			# return a 4px*4px white png to avoid wasting tokens - instead of 1px*1px white png that was
			return PLACEHOLDER_4PX_SCREENSHOT

		# Always bring page to front before rendering, otherwise it crashes in some cases, not sure why
		try:
			await page.bring_to_front()
		except Exception:
			pass

		# Take screenshot using CDP to get around playwright's unnecessary slowness and weird behavior
		cdp_session = None
		try:
			# Create CDP session for the screenshot
			self.logger.debug(
				f'📸 Taking viewport-only PNG screenshot of page via fresh CDP session: {_log_pretty_url(page.url)}'
			)
			cdp_session = await self.browser_context.new_cdp_session(page)  # type: ignore

			# Capture screenshot via CDP
			screenshot_response = await cdp_session.send(
				'Page.captureScreenshot',
				{
					'captureBeyondViewport': False,
					'fromSurface': True,
					'format': 'png',
				},
			)

			screenshot_b64 = screenshot_response.get('data')
			if not screenshot_b64:
				raise Exception(
					f'CDP returned empty screenshot data for page {_log_pretty_url(page.url)}? (expected png base64)'
				)  # have never seen this happen in practice

			return screenshot_b64

		except Exception as err:
			error_str = f'{type(err).__name__}: {err}'
			if 'timeout' in error_str.lower():
				self.logger.warning(f'⏱️ Screenshot timed out on page {_log_pretty_url(page.url)} (possibly crashed): {error_str}')
			else:
				self.logger.error(f'❌ Screenshot failed on page {_log_pretty_url(page.url)} (possibly crashed): {error_str}')
			raise
		finally:
			if cdp_session:
				try:
					await asyncio.wait_for(cdp_session.detach(), timeout=1.0)
				except Exception:
					pass

	# region - User Actions

	@staticmethod
	async def _get_unique_filename(directory: str | Path, filename: str) -> str:
		"""Generate a unique filename for downloads by appending (1), (2), etc., if a file already exists."""
		base, ext = os.path.splitext(filename)
		counter = 1
		new_filename = filename
		while os.path.exists(os.path.join(directory, new_filename)):
			new_filename = f'{base} ({counter}){ext}'
			counter += 1
		return new_filename

	async def _start_context_tracing(self):
		"""Start tracing on browser context if trace_path is configured."""
		# TEMPORARILY DISABLED: Trace recording causing test timeouts
		# if self.browser_profile.traces_dir and self.browser_context:
		# 	try:
		# 		self.logger.debug(f'📽️ Starting tracing (will save to: {self.browser_profile.traces_dir})')
		# 		# Don't pass any path to start() - let Playwright handle internal temp files
		# 		await self.browser_context.tracing.start(
		# 			screenshots=True,
		# 			snapshots=True,
		# 			sources=False,  # Reduce trace size
		# 		)
		# 	except Exception as e:
		# 		self.logger.warning(f'Failed to start tracing: {e}')

	@staticmethod
	def _convert_simple_xpath_to_css_selector(xpath: str) -> str:
		"""Converts simple XPath expressions to CSS selectors."""
		if not xpath:
			return ''

		# Remove leading slash if present
		xpath = xpath.lstrip('/')

		# Split into parts
		parts = xpath.split('/')
		css_parts = []

		for part in parts:
			if not part:
				continue

			# Handle custom elements with colons by escaping them
			if ':' in part and '[' not in part:
				base_part = part.replace(':', r'\:')
				css_parts.append(base_part)
				continue

			# Handle index notation [n]
			if '[' in part:
				base_part = part[: part.find('[')]
				# Handle custom elements with colons in the base part
				if ':' in base_part:
					base_part = base_part.replace(':', r'\:')
				index_part = part[part.find('[') :]

				# Handle multiple indices
				indices = [i.strip('[]') for i in index_part.split(']')[:-1]]

				for idx in indices:
					try:
						# Handle numeric indices
						if idx.isdigit():
							index = int(idx) - 1
							base_part += f':nth-of-type({index + 1})'
						# Handle last() function
						elif idx == 'last()':
							base_part += ':last-of-type'
						# Handle position() functions
						elif 'position()' in idx:
							if '>1' in idx:
								base_part += ':nth-of-type(n+2)'
					except ValueError:
						continue

				css_parts.append(base_part)
			else:
				css_parts.append(part)

		base_selector = ' > '.join(css_parts)
		return base_selector

	@classmethod
	@time_execution_sync('--enhanced_css_selector_for_element')
	def _enhanced_css_selector_for_element(cls, element: EnhancedDOMTreeNode, include_dynamic_attributes: bool = True) -> str:
		"""
		Creates a CSS selector for a DOM element, handling various edge cases and special characters.

		Args:
		                                element: The DOM element to create a selector for

		Returns:
		                                A valid CSS selector string
		"""
		try:
			# Get base selector from XPath
			css_selector = cls._convert_simple_xpath_to_css_selector(element.xpath)

			# Handle class attributes
			if 'class' in element.attributes and element.attributes['class'] and include_dynamic_attributes:
				# Define a regex pattern for valid class names in CSS
				valid_class_name_pattern = re.compile(r'^[a-zA-Z_][a-zA-Z0-9_-]*$')

				# Iterate through the class attribute values
				classes = element.attributes['class'].split()
				for class_name in classes:
					# Skip empty class names
					if not class_name.strip():
						continue

					# Check if the class name is valid
					if valid_class_name_pattern.match(class_name):
						# Append the valid class name to the CSS selector
						css_selector += f'.{class_name}'
					else:
						# Skip invalid class names
						continue

			# Expanded set of safe attributes that are stable and useful for selection
			SAFE_ATTRIBUTES = {
				# Data attributes (if they're stable in your application)
				'id',
				# Standard HTML attributes
				'name',
				'type',
				'placeholder',
				# Accessibility attributes
				'aria-label',
				'aria-labelledby',
				'aria-describedby',
				'role',
				# Common form attributes
				'for',
				'autocomplete',
				'required',
				'readonly',
				# Media attributes
				'alt',
				'title',
				'src',
				# Custom stable attributes (add any application-specific ones)
				'href',
				'target',
			}

			if include_dynamic_attributes:
				dynamic_attributes = {
					'data-id',
					'data-qa',
					'data-cy',
					'data-testid',
				}
				SAFE_ATTRIBUTES.update(dynamic_attributes)

			# Handle other attributes
			for attribute, value in element.attributes.items():
				if attribute == 'class':
					continue

				# Skip invalid attribute names
				if not attribute.strip():
					continue

				if attribute not in SAFE_ATTRIBUTES:
					continue

				# Escape special characters in attribute names
				safe_attribute = attribute.replace(':', r'\:')

				# Handle different value cases
				if value == '':
					css_selector += f'[{safe_attribute}]'
				elif any(char in value for char in '"\'<>`\n\r\t'):
					# Use contains for values with special characters
					# For newline-containing text, only use the part before the newline
					if '\n' in value:
						value = value.split('\n')[0]
					# Regex-substitute *any* whitespace with a single space, then strip.
					collapsed_value = re.sub(r'\s+', ' ', value).strip()
					# Escape embedded double-quotes.
					safe_value = collapsed_value.replace('"', '\\"')
					css_selector += f'[{safe_attribute}*="{safe_value}"]'
				else:
					css_selector += f'[{safe_attribute}="{value}"]'

			return css_selector

		except Exception:
			# Fallback: use XPath as a CSS selector (via Playwright's "xpath=" pseudo-selector)
			return f'xpath={element.xpath or "//" + (element.tag_name or "*")}'

	@require_healthy_browser(usable_page=True, reopen_page=True)
	@time_execution_async('--is_visible')
	async def _is_visible(self, element: ElementHandle) -> bool:
		"""
		Checks if an element is visible on the page.
		We use our own implementation instead of relying solely on Playwright's is_visible() because
		of edge cases with CSS frameworks like Tailwind. When elements use Tailwind's 'hidden' class,
		the computed style may return display as '' (empty string) instead of 'none', causing Playwright
		to incorrectly consider hidden elements as visible. By additionally checking the bounding box
		dimensions, we catch elements that have zero width/height regardless of how they were hidden.
		"""
		is_hidden = await element.is_hidden()
		bbox = await element.bounding_box()

		return not is_hidden and bbox is not None and bbox['width'] > 0 and bbox['height'] > 0

	@require_healthy_browser(usable_page=True, reopen_page=True)
	@time_execution_async('--get_locate_element')
<<<<<<< HEAD
	async def get_locate_element(self, element: EnhancedDOMTreeNode) -> ElementHandle | None:
=======
	@observe_debug(ignore_input=True, name='get_locate_element')
	async def get_locate_element(self, element: DOMElementNode) -> ElementHandle | None:
>>>>>>> 9b882faa
		page = await self.get_current_page()
		current_frame = page

		# Start with the target element and collect all parents
		parents: list[EnhancedDOMTreeNode] = []
		current = element
		while current.parent is not None:
			parent = current.parent
			parents.append(parent)
			current = parent

		# Reverse the parents list to process from top to bottom
		parents.reverse()

		# Process all iframe parents in sequence
		iframes = [item for item in parents if item.tag_name == 'iframe']
		for parent in iframes:
			css_selector = self._enhanced_css_selector_for_element(
				parent,
				include_dynamic_attributes=self.browser_profile.include_dynamic_attributes,
			)
			# Use CSS selector if available, otherwise fall back to XPath
			if css_selector:
				current_frame = current_frame.frame_locator(css_selector)
			else:
				self.logger.debug(f'Using XPath for iframe: {parent.xpath}')
				current_frame = current_frame.frame_locator(f'xpath={parent.xpath}')

		css_selector = self._enhanced_css_selector_for_element(
			element,
			include_dynamic_attributes=self.browser_profile.include_dynamic_attributes,
		)

		try:
			if isinstance(current_frame, FrameLocator):
				if css_selector:
					element_handle = await current_frame.locator(css_selector).element_handle()
				else:
					# Fall back to XPath when CSS selector is empty
					self.logger.debug(f'CSS selector empty, falling back to XPath: {element.xpath}')
					element_handle = await current_frame.locator(f'xpath={element.xpath}').element_handle()
				return element_handle
			else:
				# Try CSS selector first if available
				if css_selector:
					element_handle = await current_frame.query_selector(css_selector)
				else:
					# Fall back to XPath
					self.logger.debug(f'CSS selector empty, falling back to XPath: {element.xpath}')
					element_handle = await current_frame.locator(f'xpath={element.xpath}').element_handle()
				if element_handle:
					is_visible = await self._is_visible(element_handle)
					if is_visible:
						await element_handle.scroll_into_view_if_needed(timeout=1_000)
					return element_handle
				return None
		except Exception as e:
			# If CSS selector failed, try XPath as fallback
			if css_selector and 'CSS.escape' not in str(e):
				try:
					self.logger.debug(f'CSS selector failed, trying XPath fallback: {element.xpath}')
					if isinstance(current_frame, FrameLocator):
						element_handle = await current_frame.locator(f'xpath={element.xpath}').element_handle()
					else:
						element_handle = await current_frame.locator(f'xpath={element.xpath}').element_handle()

					if element_handle:
						is_visible = await self._is_visible(element_handle)
						if is_visible:
							await element_handle.scroll_into_view_if_needed(timeout=1_000)
						return element_handle
				except Exception as xpath_e:
					self.logger.error(
						f'❌ Failed to locate element with both CSS ({css_selector}) and XPath ({element.xpath}): {type(xpath_e).__name__}: {xpath_e}'
					)
					return None
			else:
				self.logger.error(
					f'❌ Failed to locate element {css_selector or element.xpath} on page {_log_pretty_url(page.url)}: {type(e).__name__}: {e}'
				)
				return None

	@require_healthy_browser(usable_page=True, reopen_page=True)
	@time_execution_async('--get_locate_element_by_xpath')
	async def get_locate_element_by_xpath(self, xpath: str) -> ElementHandle | None:
		"""
		Locates an element on the page using the provided XPath.
		"""
		page = await self.get_current_page()

		try:
			# Use XPath to locate the element
			element_handle = await page.query_selector(f'xpath={xpath}')
			if element_handle:
				is_visible = await self._is_visible(element_handle)
				if is_visible:
					await element_handle.scroll_into_view_if_needed(timeout=1_000)
				return element_handle
			return None
		except Exception as e:
			self.logger.error(f'❌ Failed to locate xpath {xpath} on page {_log_pretty_url(page.url)}: {type(e).__name__}: {e}')
			return None

	@require_healthy_browser(usable_page=True, reopen_page=True)
	@time_execution_async('--get_locate_element_by_css_selector')
	async def get_locate_element_by_css_selector(self, css_selector: str) -> ElementHandle | None:
		"""
		Locates an element on the page using the provided CSS selector.
		"""
		page = await self.get_current_page()

		try:
			# Use CSS selector to locate the element
			element_handle = await page.query_selector(css_selector)
			if element_handle:
				is_visible = await self._is_visible(element_handle)
				if is_visible:
					await element_handle.scroll_into_view_if_needed(timeout=1_000)
				return element_handle
			return None
		except Exception as e:
			self.logger.error(
				f'❌ Failed to locate element {css_selector} on page {_log_pretty_url(page.url)}: {type(e).__name__}: {e}'
			)
			return None

	@require_healthy_browser(usable_page=True, reopen_page=True)
	@time_execution_async('--get_locate_element_by_text')
	async def get_locate_element_by_text(
		self, text: str, nth: int | None = 0, element_type: str | None = None
	) -> ElementHandle | None:
		"""
		Locates an element on the page using the provided text.
		If `nth` is provided, it returns the nth matching element (0-based).
		If `element_type` is provided, filters by tag name (e.g., 'button', 'span').
		"""
		page = await self.get_current_page()
		try:
			# handle also specific element type or use any type.
			selector = f'{element_type or "*"}:text("{text}")'
			elements = await page.query_selector_all(selector)
			# considering only visible elements
			elements = [el for el in elements if await self._is_visible(el)]

			if not elements:
				self.logger.error(f"❌ No visible element with text '{text}' found on page {_log_pretty_url(page.url)}.")
				return None

			if nth is not None:
				if 0 <= nth < len(elements):
					element_handle = elements[nth]
				else:
					self.logger.error(
						f"❌ Visible element with text '{text}' not found at index #{nth} on page {_log_pretty_url(page.url)}."
					)
					return None
			else:
				element_handle = elements[0]

			is_visible = await self._is_visible(element_handle)
			if is_visible:
				await element_handle.scroll_into_view_if_needed(timeout=1_000)
			return element_handle
		except Exception as e:
			self.logger.error(
				f"❌ Failed to locate element by text '{text}' on page {_log_pretty_url(page.url)}: {type(e).__name__}: {e}"
			)
			return None

	@require_healthy_browser(usable_page=True, reopen_page=True)
	@time_execution_async('--input_text_element_node')
<<<<<<< HEAD
	async def _input_text_element_node(self, element_node: EnhancedDOMTreeNode, text: str):
=======
	@observe_debug(ignore_input=True, name='input_text_element_node')
	async def _input_text_element_node(self, element_node: DOMElementNode, text: str):
>>>>>>> 9b882faa
		"""
		Input text into an element with proper error handling and state management.
		Handles different types of input fields and ensures proper element state before input.
		"""
		try:
			element_handle = await self.get_locate_element(element_node)

			if element_handle is None:
				raise BrowserError(f'Element: {repr(element_node)} not found')

			# Ensure element is ready for input
			try:
				await element_handle.wait_for_element_state('stable', timeout=1_000)
				is_visible = await self._is_visible(element_handle)
				if is_visible:
					await element_handle.scroll_into_view_if_needed(timeout=1_000)
			except Exception:
				pass

			# let's first try to click and type
			try:
				await element_handle.evaluate('el => {el.textContent = ""; el.value = "";}')
				await element_handle.click(timeout=2_000)  # Add 2 second timeout
				await asyncio.sleep(0.1)  # Increased sleep time
				page = await self.get_current_page()
				await page.keyboard.type(text)
				return
			except Exception as e:
				self.logger.debug(f'Input text with click and type failed, trying element handle method: {e}')
				pass

			# Get element properties to determine input method
			tag_handle = await element_handle.get_property('tagName')
			tag_name = (await tag_handle.json_value()).lower()
			is_contenteditable = await element_handle.get_property('isContentEditable')
			readonly_handle = await element_handle.get_property('readOnly')
			disabled_handle = await element_handle.get_property('disabled')

			readonly = await readonly_handle.json_value() if readonly_handle else False
			disabled = await disabled_handle.json_value() if disabled_handle else False

			try:
				if (await is_contenteditable.json_value() or tag_name == 'input') and not (readonly or disabled):
					await element_handle.evaluate('el => {el.textContent = ""; el.value = "";}')
					await element_handle.type(text, delay=5, timeout=5_000)  # Add 5 second timeout
				else:
					# Try fill() first for supported elements
					try:
						await element_handle.fill(text, timeout=3_000)  # Add 3 second timeout
					except Exception as fill_error:
						# If fill() fails because element doesn't support it, try type() instead
						if 'not an <input>, <textarea>, <select>' in str(fill_error):
							self.logger.debug(f'Element does not support fill(), using type() instead: {fill_error}')
							await element_handle.evaluate('el => {el.textContent = ""; el.value = "";}')
							await element_handle.type(text, delay=5, timeout=5_000)
						else:
							raise
			except Exception as e:
				self.logger.error(f'Error during input text into element: {type(e).__name__}: {e}')
				raise BrowserError(f'Failed to input text into element: {repr(element_node)}')

		except Exception as e:
			# Get current page URL safely for error message
			try:
				page = await self.get_current_page()
				page_url = _log_pretty_url(page.url)
			except Exception:
				page_url = 'unknown page'

			self.logger.debug(
				f'❌ Failed to input text into element: {repr(element_node)} on page {page_url}: {type(e).__name__}: {e}'
			)
			raise BrowserError(f'Failed to input text into element: {repr(element_node)}')

	@require_healthy_browser(usable_page=True, reopen_page=True)
	@time_execution_async('--switch_to_tab')
	async def switch_to_tab(self, page_id: int) -> Page:
		"""Switch to a specific tab by its page_id (aka tab index exposed to LLM)"""
		assert self.browser_context is not None, 'Browser context is not set'
		pages = self.browser_context.pages

		if page_id >= len(pages):
			raise BrowserError(f'No tab found with page_id: {page_id}')

		page = pages[page_id]

		# Check if the tab's URL is allowed before switching
		if not self._is_url_allowed(page.url):
			raise BrowserError(f'Cannot switch to tab with non-allowed URL: {page.url}')

		# Update both tab references - agent wants this tab, and it's now in the foreground
		self.agent_current_page = page
		await self.agent_current_page.bring_to_front()  # crucial for screenshot to work

		# in order for a human watching to be able to follow along with what the agent is doing
		# update the human's active tab to match the agent's
		if self.human_current_page != page:
			# TODO: figure out how to do this without bringing the entire window to the foreground and stealing foreground app focus
			# might require browser-use extension loaded into the browser so we can use chrome.tabs extension APIs
			# await page.bring_to_front()
			pass

		self.human_current_page = page

		# Invalidate cached state since we've switched to a different tab
		# The cached state contains DOM elements and selector map from the previous tab
		self._cached_browser_state_summary = None
		self._cached_clickable_element_hashes = None

		try:
			await page.wait_for_load_state()
		except Exception as e:
			self.logger.warning(f'⚠️ New page failed to fully load: {type(e).__name__}: {e}')

		# Set the viewport size for the tab
		if self.browser_profile.viewport:
			await page.set_viewport_size(self.browser_profile.viewport)

		return page

	# region - Helper methods for easier access to the DOM

	@observe_debug(name='get_selector_map', ignore_output=True, ignore_input=True)
	@require_healthy_browser(usable_page=True, reopen_page=True)
	async def get_selector_map(self) -> DOMSelectorMap:
		if self._cached_browser_state_summary is None:
			return {}
		return self._cached_browser_state_summary.dom_state.selector_map

	@observe_debug(ignore_input=True, ignore_output=True, name='get_element_by_index')
	@require_healthy_browser(usable_page=True, reopen_page=True)
	async def get_element_by_index(self, index: int) -> ElementHandle | None:
		selector_map = await self.get_selector_map()
		element_handle = await self.get_locate_element(selector_map[index])
		return element_handle

	@observe_debug(ignore_input=True, ignore_output=True, name='is_file_input_by_index')
	async def is_file_input_by_index(self, index: int) -> bool:
		try:
			selector_map = await self.get_selector_map()
			node = selector_map[index]
			return self.is_file_input(node)
		except Exception as e:
			self.logger.debug(f'❌ Error in is_file_input(index={index}): {type(e).__name__}: {e}')
			return False

	@staticmethod
	def is_file_input(node: EnhancedDOMTreeNode) -> bool:
		return node.tag_name == 'input' and node.attributes.get('type', '').lower() == 'file'

	@require_healthy_browser(usable_page=True, reopen_page=True)
	async def find_file_upload_element_by_index(
		self, index: int, max_height: int = 3, max_descendant_depth: int = 3
	) -> EnhancedDOMTreeNode | None:
		"""
		Find the closest file input to the selected element by traversing the DOM bottom-up.
		At each level (up to max_height ancestors):
		- Check the current node itself
		- Check all its children/descendants up to max_descendant_depth
		- Check all siblings (and their descendants up to max_descendant_depth)
		Returns the first file input found, or None if not found.
		"""
		try:
			selector_map = await self.get_selector_map()
			if index not in selector_map:
				return None

			candidate_element = selector_map[index]

			def find_file_input_in_descendants(node: EnhancedDOMTreeNode, depth: int) -> EnhancedDOMTreeNode | None:
				if depth < 0 or not isinstance(node, EnhancedDOMTreeNode):
					return None
				if self.is_file_input(node):
					return node
				for child in node.children:
					result = find_file_input_in_descendants(child, depth - 1)
					if result:
						return result
				return None

			current = candidate_element
			for _ in range(max_height + 1):  # include the candidate itself
				# 1. Check the current node itself
				if self.is_file_input(current):
					return current
				# 2. Check all descendants of the current node
				result = find_file_input_in_descendants(current, max_descendant_depth)
				if result:
					return result
				# 3. Check all siblings and their descendants
				parent = current.parent
				if parent:
					for sibling in parent.children:
						if sibling is current:
							continue
						if self.is_file_input(sibling):
							return sibling
						result = find_file_input_in_descendants(sibling, max_descendant_depth)
						if result:
							return result
				current = parent
				if not current:
					break
			return None
		except Exception as e:
			page = await self.get_current_page()
			self.logger.debug(
				f'❌ Error in find_file_upload_element_by_index(index={index}) on page {_log_pretty_url(page.url)}: {type(e).__name__}: {e}'
			)
			return None

	@require_healthy_browser(usable_page=True, reopen_page=True)
	async def get_scroll_info(self, page: Page) -> tuple[int, int]:
		"""Get scroll position information for the current page."""
		scroll_y = await page.evaluate('window.scrollY')
		viewport_height = await page.evaluate('window.innerHeight')
		total_height = await page.evaluate('document.documentElement.scrollHeight')
		# Convert to int to handle fractional pixels
		pixels_above = int(scroll_y)
		pixels_below = int(max(0, total_height - (scroll_y + viewport_height)))
		return pixels_above, pixels_below

	@require_healthy_browser(usable_page=True, reopen_page=True)
	async def get_page_info(self, page: Page) -> PageInfo:
		"""Get comprehensive page size and scroll information."""
		# Get all page dimensions and scroll info in one JavaScript call for efficiency
		page_data = await page.evaluate("""() => {
			return {
				// Current viewport dimensions
				viewport_width: window.innerWidth,
				viewport_height: window.innerHeight,
				
				// Total page dimensions
				page_width: Math.max(
					document.documentElement.scrollWidth,
					document.body.scrollWidth || 0
				),
				page_height: Math.max(
					document.documentElement.scrollHeight,
					document.body.scrollHeight || 0
				),
				
				// Current scroll position
				scroll_x: window.scrollX || window.pageXOffset || document.documentElement.scrollLeft || 0,
				scroll_y: window.scrollY || window.pageYOffset || document.documentElement.scrollTop || 0
			};
		}""")

		# Calculate derived values (convert to int to handle fractional pixels)
		viewport_width = int(page_data['viewport_width'])
		viewport_height = int(page_data['viewport_height'])
		page_width = int(page_data['page_width'])
		page_height = int(page_data['page_height'])
		scroll_x = int(page_data['scroll_x'])
		scroll_y = int(page_data['scroll_y'])

		# Calculate scroll information
		pixels_above = scroll_y
		pixels_below = max(0, page_height - (scroll_y + viewport_height))
		pixels_left = scroll_x
		pixels_right = max(0, page_width - (scroll_x + viewport_width))

		# Create PageInfo object with comprehensive information
		page_info = PageInfo(
			viewport_width=viewport_width,
			viewport_height=viewport_height,
			page_width=page_width,
			page_height=page_height,
			scroll_x=scroll_x,
			scroll_y=scroll_y,
			pixels_above=pixels_above,
			pixels_below=pixels_below,
			pixels_left=pixels_left,
			pixels_right=pixels_right,
		)

		return page_info

	async def _scroll_with_cdp_gesture(self, page: Page, pixels: int) -> bool:
		"""
		Scroll using CDP Input.synthesizeScrollGesture for universal compatibility.

		Args:
		        page: The page to scroll
		        pixels: Number of pixels to scroll (positive = up, negative = down)

		Returns:
		        True if successful, False if failed
		"""
		try:
			# Use CDP to synthesize scroll gesture - works in all contexts including PDFs
			cdp_session = await page.context.new_cdp_session(page)  # type: ignore

			# Get viewport center for scroll origin
			viewport = await page.evaluate("""
				() => ({
					width: window.innerWidth,
					height: window.innerHeight
				})
			""")

			center_x = viewport['width'] // 2
			center_y = viewport['height'] // 2

			await cdp_session.send(
				'Input.synthesizeScrollGesture',
				{
					'x': center_x,
					'y': center_y,
					'xDistance': 0,
					'yDistance': -pixels,  # Negative = scroll down, Positive = scroll up
					'gestureSourceType': 'mouse',  # Use mouse gestures for better compatibility
					'speed': 3000,  # Pixels per second
				},
			)

			try:
				await asyncio.wait_for(cdp_session.detach(), timeout=1.0)
			except (TimeoutError, Exception):
				pass
			self.logger.debug(f'📄 Scrolled via CDP Input.synthesizeScrollGesture: {pixels}px')
			return True

		except Exception as e:
			self.logger.warning(f'❌ Scrolling via CDP Input.synthesizeScrollGesture failed: {type(e).__name__}: {e}')
			return False

	@require_healthy_browser(usable_page=True, reopen_page=True)
	async def _scroll_container(self, pixels: int) -> None:
		"""Scroll using CDP gesture synthesis with JavaScript fallback."""

		page = await self.get_current_page()

		# Try CDP scroll gesture first (works universally including PDFs)
		if await self._scroll_with_cdp_gesture(page, pixels):
			return

		# Fallback to JavaScript for older browsers or when CDP fails
		self.logger.debug('Falling back to JavaScript scrolling')
		SMART_SCROLL_JS = """(dy) => {
			const bigEnough = el => el.clientHeight >= window.innerHeight * 0.5;
			const canScroll = el =>
				el &&
				/(auto|scroll|overlay)/.test(getComputedStyle(el).overflowY) &&
				el.scrollHeight > el.clientHeight &&
				bigEnough(el);

			let el = document.activeElement;
			while (el && !canScroll(el) && el !== document.body) el = el.parentElement;

			el = canScroll(el)
					? el
					: [...document.querySelectorAll('*')].find(canScroll)
					|| document.scrollingElement
					|| document.documentElement;

			if (el === document.scrollingElement ||
				el === document.documentElement ||
				el === document.body) {
				window.scrollBy(0, dy);
			} else {
				el.scrollBy({ top: dy, behavior: 'auto' });
			}
		}"""
		await page.evaluate(SMART_SCROLL_JS, pixels)

	# --- DVD Screensaver Loading Animation Helper ---
	async def _show_dvd_screensaver_loading_animation(self, page: Page) -> None:
		"""
		Injects a DVD screensaver-style bouncing logo loading animation overlay into the given Playwright Page.
		This is used to visually indicate that the browser is setting up or waiting.
		"""
		if CONFIG.IS_IN_EVALS:
			# dont bother wasting CPU showing animations during evals
			return

		# we could enforce this, but maybe it's useful to be able to show it on other tabs?
		# assert is_new_tab_page(page.url), 'DVD screensaver loading animation should only be shown on new tab pages'

		# all in one JS function for speed, we want as few roundtrip CDP calls as possible
		# between opening the tab and showing the animation
		try:
			await page.evaluate(
				"""(browser_session_label) => {
				// Ensure document.body exists before proceeding
				if (!document.body) {
					// Try again after DOM is ready
					if (document.readyState === 'loading') {
						document.addEventListener('DOMContentLoaded', () => arguments.callee(browser_session_label));
					}
					return;
				}
				
				const animated_title = `Starting agent ${browser_session_label}...`;
				if (document.title === animated_title) {
					return;      // already run on this tab, dont run again
				}
				document.title = animated_title;

				// Create the main overlay
				const loadingOverlay = document.createElement('div');
				loadingOverlay.id = 'pretty-loading-animation';
				loadingOverlay.style.position = 'fixed';
				loadingOverlay.style.top = '0';
				loadingOverlay.style.left = '0';
				loadingOverlay.style.width = '100vw';
				loadingOverlay.style.height = '100vh';
				loadingOverlay.style.background = '#000';
				loadingOverlay.style.zIndex = '99999';
				loadingOverlay.style.overflow = 'hidden';

				// Create the image element
				const img = document.createElement('img');
				img.src = 'https://cf.browser-use.com/logo.svg';
				img.alt = 'Browser-Use';
				img.style.width = '200px';
				img.style.height = 'auto';
				img.style.position = 'absolute';
				img.style.left = '0px';
				img.style.top = '0px';
				img.style.zIndex = '2';
				img.style.opacity = '0.8';

				loadingOverlay.appendChild(img);
				document.body.appendChild(loadingOverlay);

				// DVD screensaver bounce logic
				let x = Math.random() * (window.innerWidth - 300);
				let y = Math.random() * (window.innerHeight - 300);
				let dx = 1.2 + Math.random() * 0.4; // px per frame
				let dy = 1.2 + Math.random() * 0.4;
				// Randomize direction
				if (Math.random() > 0.5) dx = -dx;
				if (Math.random() > 0.5) dy = -dy;

				function animate() {
					const imgWidth = img.offsetWidth || 300;
					const imgHeight = img.offsetHeight || 300;
					x += dx;
					y += dy;

					if (x <= 0) {
						x = 0;
						dx = Math.abs(dx);
					} else if (x + imgWidth >= window.innerWidth) {
						x = window.innerWidth - imgWidth;
						dx = -Math.abs(dx);
					}
					if (y <= 0) {
						y = 0;
						dy = Math.abs(dy);
					} else if (y + imgHeight >= window.innerHeight) {
						y = window.innerHeight - imgHeight;
						dy = -Math.abs(dy);
					}

					img.style.left = `${x}px`;
					img.style.top = `${y}px`;

					requestAnimationFrame(animate);
				}
				animate();

				// Responsive: update bounds on resize
				window.addEventListener('resize', () => {
					x = Math.min(x, window.innerWidth - img.offsetWidth);
					y = Math.min(y, window.innerHeight - img.offsetHeight);
				});

				// Add a little CSS for smoothness
				const style = document.createElement('style');
				style.textContent = `
					#pretty-loading-animation {
						/*backdrop-filter: blur(2px) brightness(0.9);*/
					}
					#pretty-loading-animation img {
						user-select: none;
						pointer-events: none;
					}
				`;
				document.head.appendChild(style);
			}""",
				str(self.id)[-4:],
			)
		except Exception as e:
			self.logger.debug(f'❌ Failed to show 📀 DVD loading animation: {type(e).__name__}: {e}')

	@observe_debug(ignore_input=True, ignore_output=True, name='get_browser_state_with_recovery')
	async def get_browser_state_with_recovery(
		self, cache_clickable_elements_hashes: bool = True, include_screenshot: bool = True
	) -> BrowserStateSummary:
		"""Get browser state with multiple fallback strategies for error recovery

		Parameters:
		-----------
		cache_clickable_elements_hashes: bool
<<<<<<< HEAD
		        If True, cache the clickable elements hashes for the current state.

		Returns:
		--------
		BrowserStateSummary: Either full state or minimal fallback state
=======
			If True, cache the clickable elements hashes for the current state.
		include_screenshot: bool
			If True, include screenshot in the state summary. Set to False to improve performance
			when screenshots are not needed (e.g., in multi_act element validation).
>>>>>>> 9b882faa
		"""

		# Try 1: Full state summary (current implementation) - like main branch
		try:
			await self._wait_for_page_and_frames_load()
			return await self.get_state_summary(cache_clickable_elements_hashes, include_screenshot=include_screenshot)
		except Exception as e:
			self.logger.warning(f'Full state retrieval failed: {type(e).__name__}: {e}')

		self.logger.warning('🔄 Falling back to minimal state summary')
		return await self.get_minimal_state_summary()

	async def _is_pdf_viewer(self, page: Page) -> bool:
		"""
		Check if the current page is displaying a PDF in Chrome's PDF viewer.
		Returns True if PDF is detected, False otherwise.
		"""
		try:
			is_pdf_viewer = await page.evaluate("""
				() => {
					// Check for Chrome's built-in PDF viewer (updated selector)
					const pdfEmbed = document.querySelector('embed[type="application/x-google-chrome-pdf"]') ||
									 document.querySelector('embed[type="application/pdf"]');
					const isPdfViewer = !!pdfEmbed;
					
					// Also check if the URL ends with .pdf or has PDF content-type
					const url = window.location.href;
					const isPdfUrl = url.toLowerCase().includes('.pdf') || 
									document.contentType === 'application/pdf';
					
					return isPdfViewer || isPdfUrl;
				}
			""")
			return is_pdf_viewer
		except Exception as e:
			self.logger.debug(f'Error checking PDF viewer: {type(e).__name__}: {e}')
			return False

	async def _auto_download_pdf_if_needed(self, page: Page) -> str | None:
		"""
		Check if the current page is a PDF viewer and automatically download the PDF if so.
		Returns the download path if a PDF was downloaded, None otherwise.
		"""
		if not self.browser_profile.downloads_path or not self._auto_download_pdfs:
			return None

		try:
			# Check if we're in a PDF viewer
			is_pdf_viewer = await self._is_pdf_viewer(page)
			self.logger.debug(f'is_pdf_viewer: {is_pdf_viewer}')

			if not is_pdf_viewer:
				return None

			# Get the PDF URL
			pdf_url = page.url

			# Check if we've already downloaded this PDF
			pdf_filename = os.path.basename(pdf_url.split('?')[0])  # Remove query params
			if not pdf_filename or not pdf_filename.endswith('.pdf'):
				# Generate filename from URL
				from urllib.parse import urlparse

				parsed = urlparse(pdf_url)
				pdf_filename = os.path.basename(parsed.path) or 'document.pdf'
				if not pdf_filename.endswith('.pdf'):
					pdf_filename += '.pdf'

			# Check if already downloaded
			expected_path = os.path.join(self.browser_profile.downloads_path, pdf_filename)
			if any(os.path.basename(downloaded) == pdf_filename for downloaded in self._downloaded_files):
				self.logger.debug(f'📄 PDF already downloaded: {pdf_filename}')
				return None

			self.logger.info(f'📄 Auto-downloading PDF from: {pdf_url}')

			# Download the actual PDF file using JavaScript fetch
			# Note: This should hit the browser cache since Chrome already downloaded the PDF to display it
			try:
				self.logger.debug(f'Downloading PDF from URL: {pdf_url}')

				# Properly escape the URL to prevent JavaScript injection
				escaped_pdf_url = json.dumps(pdf_url)

				download_result = await page.evaluate(f"""
					async () => {{
						try {{
							// Use fetch with cache: 'force-cache' to prioritize cached version
							const response = await fetch({escaped_pdf_url}, {{
								cache: 'force-cache'
							}});
							if (!response.ok) {{
								throw new Error(`HTTP error! status: ${{response.status}}`);
							}}
							const blob = await response.blob();
							const arrayBuffer = await blob.arrayBuffer();
							const uint8Array = new Uint8Array(arrayBuffer);
							
							// Log whether this was served from cache
							const fromCache = response.headers.has('age') || 
											 !response.headers.has('date') ||
											 performance.getEntriesByName({escaped_pdf_url}).some(entry => 
												 entry.transferSize === 0 || entry.transferSize < entry.encodedBodySize
											 );
											 
							return {{ 
								data: Array.from(uint8Array),
								fromCache: fromCache,
								responseSize: uint8Array.length,
								transferSize: response.headers.get('content-length') || 'unknown'
							}};
						}} catch (error) {{
							throw new Error(`Fetch failed: ${{error.message}}`);
						}}
					}}
				""")

				if download_result and download_result.get('data') and len(download_result['data']) > 0:
					# Ensure unique filename
					unique_filename = await self._get_unique_filename(self.browser_profile.downloads_path, pdf_filename)
					download_path = os.path.join(self.browser_profile.downloads_path, unique_filename)

					# Save the PDF asynchronously
					async with await anyio.open_file(download_path, 'wb') as f:
						await f.write(bytes(download_result['data']))

					# Track the downloaded file
					self._downloaded_files.append(download_path)

					# Log cache information
					cache_status = 'from cache' if download_result.get('fromCache') else 'from network'
					response_size = download_result.get('responseSize', 0)
					self.logger.info(f'📄 Auto-downloaded PDF ({cache_status}, {response_size:,} bytes): {download_path}')

					return download_path
				else:
					self.logger.warning(f'⚠️ No data received when downloading PDF from {pdf_url}')
					return None

			except Exception as e:
				self.logger.warning(f'⚠️ Failed to auto-download PDF from {pdf_url}: {type(e).__name__}: {e}')
				return None

		except Exception as e:
			self.logger.warning(f'⚠️ Error in PDF auto-download check: {type(e).__name__}: {e}')
			return None<|MERGE_RESOLUTION|>--- conflicted
+++ resolved
@@ -76,16 +76,9 @@
 	URLNotAllowedError,
 )
 
-<<<<<<< HEAD
-# from browser_use.dom.clickable_element_processor.service import ClickableElementProcessor
-# from browser_use.dom.service import DomService
-# from browser_use.dom.views import DOMElementNode, SelectorMap
-=======
 # Lazy imports for heavy DOM services to improve startup time
 # from browser_use.dom.clickable_element_processor.service import ClickableElementProcessor
 # from browser_use.dom.service import DomService
-from browser_use.dom.views import DOMElementNode, SelectorMap
->>>>>>> 9b882faa
 from browser_use.utils import (
 	is_new_tab_page,
 	match_url_with_domain_pattern,
@@ -200,12 +193,8 @@
 								self.logger.debug(
 									f'🤕 Crashed page recovery finished, attempting to continue with {func.__name__}() on {_log_pretty_url(page_url)}...'
 								)
-<<<<<<< HEAD
-							except Exception:
-=======
 							except Exception as e:
 								page_url = self.agent_current_page.url if self.agent_current_page else 'unknown page'
->>>>>>> 9b882faa
 								self.logger.warning(
 									f'❌ Crashed page recovery failed, could not run {func.__name__}(), page is stuck unresponsive on {_log_pretty_url(page_url)}...'
 								)
@@ -1143,18 +1132,6 @@
 		)
 		self._set_browser_keep_alive(True)  # we connected to an existing browser, dont kill it at the end
 
-<<<<<<< HEAD
-	@retry(
-		wait=1,
-		retries=2,
-		timeout=45,
-		semaphore_limit=1,
-		semaphore_scope='self',
-		semaphore_lax=False,
-	)
-	async def setup_new_browser_context(self) -> None:
-		"""Launch a new browser and browser_context"""
-=======
 	@observe_debug(ignore_input=True, ignore_output=True, name='setup_new_browser_context')
 	@retry(wait=0.1, retries=5, timeout=45, semaphore_limit=1, semaphore_scope='self', semaphore_lax=False)
 	async def setup_new_browser_context(self, retry_count: int = 0) -> None:
@@ -1163,7 +1140,6 @@
 		Args:
 			retry_count: Number of retries already attempted (max 2)
 		"""
->>>>>>> 9b882faa
 		# Double-check after semaphore acquisition to prevent duplicate browser launches
 		if self.browser_context:
 			try:
@@ -2188,25 +2164,13 @@
 		"""
 		await remove_highlighting_script(dom_service)
 
-<<<<<<< HEAD
 	async def get_dom_element_by_index(self, index: int) -> EnhancedDOMTreeNode | None:
-=======
-	@observe_debug(ignore_output=True, name='get_dom_element_by_index')
-	@require_healthy_browser(usable_page=True, reopen_page=True)
-	async def get_dom_element_by_index(self, index: int) -> DOMElementNode | None:
->>>>>>> 9b882faa
 		"""Get DOM element by index."""
 		selector_map = await self.get_selector_map()
 		return selector_map.get(index)
 
 	@time_execution_async('--click_element_node')
-<<<<<<< HEAD
 	async def _click_element_node(self, element_node: EnhancedDOMTreeNode) -> str | None:
-=======
-	@observe_debug(ignore_input=True, name='click_element_node')
-	@require_healthy_browser(usable_page=True, reopen_page=True)
-	async def _click_element_node(self, element_node: DOMElementNode) -> str | None:
->>>>>>> 9b882faa
 		"""
 		Optimized method to click an element using xpath.
 		"""
@@ -2348,19 +2312,13 @@
 					f'⚠️ Failed to get tab info for tab #{page_id}: {_log_pretty_url(page.url)} (using fallback title)'
 				)
 
-<<<<<<< HEAD
-				# Only mark as unusable if it's actually about:blank, otherwise preserve the real URL
-				if page.url == 'about:blank':
+				# Only mark as unusable if it's actually a new tab page, otherwise preserve the real URL
+				if is_new_tab_page(page.url):
 					tab_info = TabInfo(
 						page_id=page_id,
-						url='about:blank',
+						url=page.url,
 						title='ignore this tab and do not use it',
 					)
-=======
-				# Only mark as unusable if it's actually a new tab page, otherwise preserve the real URL
-				if is_new_tab_page(page.url):
-					tab_info = TabInfo(page_id=page_id, url=page.url, title='ignore this tab and do not use it')
->>>>>>> 9b882faa
 				else:
 					# Preserve the real URL and use a descriptive fallback title
 					# fallback_title = '(title unavailable, page possibly crashed / unresponsive)'
@@ -2446,13 +2404,6 @@
 		# Check if URL is allowed
 		if not self._is_url_allowed(normalized_url):
 			raise BrowserError(f'⛔️ Navigation to non-allowed URL: {normalized_url}')
-<<<<<<< HEAD
-
-		timeout_ms = min(
-			3000,
-			int(timeout_ms or self.browser_profile.default_navigation_timeout or 12000),
-		)
-=======
 		# If timeout_ms is not None, use it (even if 0); else try profile.default_navigation_timeout (even if 0); else 12000
 		if timeout_ms is not None:
 			user_timeout_ms = int(timeout_ms)
@@ -2461,7 +2412,6 @@
 		else:
 			user_timeout_ms = 12000
 		timeout_ms = min(3000, user_timeout_ms)
->>>>>>> 9b882faa
 
 		# Handle new tab creation
 		if new_tab:
@@ -3298,32 +3248,6 @@
 
 		updated_state = await self._get_updated_state(include_screenshot=include_screenshot)
 
-<<<<<<< HEAD
-=======
-		# Find out which elements are new
-		# Do this only if url has not changed
-		if cache_clickable_elements_hashes:
-			# Lazy import heavy DOM service
-			from browser_use.dom.clickable_element_processor.service import ClickableElementProcessor
-
-			# if we are on the same url as the last state, we can use the cached hashes
-			if self._cached_clickable_element_hashes and self._cached_clickable_element_hashes.url == updated_state.url:
-				# Pointers, feel free to edit in place
-				updated_state_clickable_elements = ClickableElementProcessor.get_clickable_elements(updated_state.element_tree)
-
-				for dom_element in updated_state_clickable_elements:
-					dom_element.is_new = (
-						ClickableElementProcessor.hash_dom_element(dom_element)
-						not in self._cached_clickable_element_hashes.hashes  # see which elements are new from the last state where we cached the hashes
-					)
-			# in any case, we need to cache the new hashes
-			self._cached_clickable_element_hashes = CachedClickableElementHashes(
-				url=updated_state.url,
-				hashes=ClickableElementProcessor.get_clickable_elements_hashes(updated_state.element_tree),
-			)
-
-		assert updated_state
->>>>>>> 9b882faa
 		self._cached_browser_state_summary = updated_state
 
 		return self._cached_browser_state_summary
@@ -3354,22 +3278,9 @@
 		except Exception:
 			tabs_info = []
 
-<<<<<<< HEAD
-=======
-		# Create minimal DOM element for error state
-		minimal_element_tree = DOMElementNode(
-			tag_name='body',
-			xpath='/body',
-			attributes={},
-			children=[],
-			is_visible=True,
-			parent=None,
-		)
-
 		# Check if current page is a PDF viewer
 		is_pdf_viewer = await self._is_pdf_viewer(page)
 
->>>>>>> 9b882faa
 		return BrowserStateSummary(
 			dom_state=SerializedDOMState(_root=None, selector_map={}),
 			url=url,
@@ -3396,19 +3307,6 @@
 			# Fast path for empty pages - skip all expensive operations
 			if is_empty_page:
 				self.logger.debug(f'⚡ Fast path for empty page: {page.url}')
-
-				# Create minimal DOM state immediately
-				from browser_use.dom.views import DOMElementNode, DOMState
-
-				minimal_element_tree = DOMElementNode(
-					tag_name='body',
-					xpath='',
-					attributes={},
-					children=[],
-					is_visible=False,
-					parent=None,
-				)
-				content = DOMState(element_tree=minimal_element_tree, selector_map={})
 
 				# Get minimal tab info
 				tabs_info = await self.get_tabs_info()
@@ -3431,10 +3329,11 @@
 					pixels_right=0,
 				)
 
+				from browser_use.dom.views import SerializedDOMState
+
 				# Return minimal state immediately
 				self.browser_state_summary = BrowserStateSummary(
-					element_tree=content.element_tree,
-					selector_map=content.selector_map,
+					dom_state=SerializedDOMState(_root=None, selector_map={}),
 					url=page.url,
 					title='New Tab' if is_new_tab_page(page.url) else 'Chrome Page',
 					tabs=tabs_info,
@@ -3448,8 +3347,6 @@
 				)
 				return self.browser_state_summary
 
-			# Normal path for regular pages
-			self.logger.debug('🧹 Removing highlights...')
 			# Check for PDF and auto-download if needed
 			try:
 				pdf_path = await self._auto_download_pdf_if_needed(page)
@@ -3459,9 +3356,14 @@
 				self.logger.debug(f'PDF auto-download check failed: {type(e).__name__}: {e}')
 
 			self.logger.debug('🌳 Starting DOM processing...')
-<<<<<<< HEAD
 			async with DomService(self, page) as dom_service:
-				await self.remove_highlights(dom_service)
+				# Normal path for regular pages
+				self.logger.debug('🧹 Removing highlights...')
+				try:
+					await self.remove_highlights(dom_service)
+				except TimeoutError:
+					self.logger.debug('Timeout to remove highlights')
+
 				try:
 					dom_state, timing_info = await asyncio.wait_for(
 						dom_service.get_serialized_dom_tree(
@@ -3471,36 +3373,6 @@
 						),
 						timeout=120.0,  # 45 second timeout for DOM processing - generous for complex pages
 					)
-=======
-			from browser_use.dom.service import DomService
-
-			dom_service = DomService(page, logger=self.logger)
-			try:
-				content = await asyncio.wait_for(
-					dom_service.get_clickable_elements(
-						focus_element=focus_element,
-						viewport_expansion=self.browser_profile.viewport_expansion,
-						highlight_elements=self.browser_profile.highlight_elements,
-					),
-					timeout=45.0,  # 45 second timeout for DOM processing - generous for complex pages
-				)
-				self.logger.debug('✅ DOM processing completed')
-			except TimeoutError:
-				self.logger.warning(f'DOM processing timed out after 45 seconds for {page.url}')
-				self.logger.warning('🔄 Falling back to minimal DOM state to allow basic navigation...')
-
-				# Create minimal DOM state for basic navigation
-				from browser_use.dom.views import DOMElementNode
-
-				minimal_element_tree = DOMElementNode(
-					tag_name='body',
-					xpath='/body',
-					attributes={},
-					children=[],
-					is_visible=True,
-					parent=None,
-				)
->>>>>>> 9b882faa
 
 					await self.inject_highlights(dom_service, dom_state.selector_map)
 
@@ -3803,10 +3675,25 @@
 	async def _recover_unresponsive_page(self, calling_method: str, timeout_ms: int | None = None) -> None:
 		"""Recover from an unresponsive page by closing and reopening it."""
 		self.logger.warning(f'⚠️ Page JS engine became unresponsive in {calling_method}(), attempting recovery...')
-		timeout_ms = min(
-			3000,
-			int(timeout_ms or self.browser_profile.default_navigation_timeout or 5000),
-		)
+		timeout_ms = min(3000, int(timeout_ms or self.browser_profile.default_navigation_timeout or 5000))
+
+		# Check if browser process is still alive before attempting recovery
+		if self.browser_pid:
+			try:
+				import psutil
+
+				proc = psutil.Process(self.browser_pid)
+				if proc.status() in (psutil.STATUS_ZOMBIE, psutil.STATUS_DEAD):
+					self.logger.error(f'❌ Browser process {self.browser_pid} has crashed and cannot be recovered')
+					raise RuntimeError('Browser process has crashed - cannot recover unresponsive page')
+			except psutil.NoSuchProcess:
+				self.logger.error(f'❌ Browser process {self.browser_pid} no longer exists')
+				raise RuntimeError('Browser process has crashed - cannot recover unresponsive page')
+
+		# Check if browser connection is still alive
+		if self.browser and not self.browser.is_connected():
+			self.logger.error('❌ Browser connection lost - browser process may have crashed')
+			raise RuntimeError('Browser connection lost - cannot recover unresponsive page')
 
 		# Check if browser process is still alive before attempting recovery
 		if self.browser_pid:
@@ -4174,12 +4061,8 @@
 
 	@require_healthy_browser(usable_page=True, reopen_page=True)
 	@time_execution_async('--get_locate_element')
-<<<<<<< HEAD
+	@observe_debug(ignore_input=True, name='get_locate_element')
 	async def get_locate_element(self, element: EnhancedDOMTreeNode) -> ElementHandle | None:
-=======
-	@observe_debug(ignore_input=True, name='get_locate_element')
-	async def get_locate_element(self, element: DOMElementNode) -> ElementHandle | None:
->>>>>>> 9b882faa
 		page = await self.get_current_page()
 		current_frame = page
 
@@ -4351,12 +4234,8 @@
 
 	@require_healthy_browser(usable_page=True, reopen_page=True)
 	@time_execution_async('--input_text_element_node')
-<<<<<<< HEAD
+	@observe_debug(ignore_input=True, name='input_text_element_node')
 	async def _input_text_element_node(self, element_node: EnhancedDOMTreeNode, text: str):
-=======
-	@observe_debug(ignore_input=True, name='input_text_element_node')
-	async def _input_text_element_node(self, element_node: DOMElementNode, text: str):
->>>>>>> 9b882faa
 		"""
 		Input text into an element with proper error handling and state management.
 		Handles different types of input fields and ensures proper element state before input.
@@ -4853,18 +4732,10 @@
 		Parameters:
 		-----------
 		cache_clickable_elements_hashes: bool
-<<<<<<< HEAD
 		        If True, cache the clickable elements hashes for the current state.
-
-		Returns:
-		--------
-		BrowserStateSummary: Either full state or minimal fallback state
-=======
-			If True, cache the clickable elements hashes for the current state.
 		include_screenshot: bool
 			If True, include screenshot in the state summary. Set to False to improve performance
 			when screenshots are not needed (e.g., in multi_act element validation).
->>>>>>> 9b882faa
 		"""
 
 		# Try 1: Full state summary (current implementation) - like main branch
